//
// Copyright 2014-21 Volker Sorge
//
// Licensed under the Apache License, Version 2.0 (the "License");
// you may not use this file except in compliance with the License.
// You may obtain a copy of the License at
//
//      http://www.apache.org/licenses/LICENSE-2.0
//
// Unless required by applicable law or agreed to in writing, software
// distributed under the License is distributed on an "AS IS" BASIS,
// WITHOUT WARRANTIES OR CONDITIONS OF ANY KIND, either express or implied.
// See the License for the specific language governing permissions and
// limitations under the License.

/**
 * @file Rule store for braille rules.
 * @author volker.sorge@gmail.com (Volker Sorge)
 */

//
// This work was sponsored by BTAA (Big Ten Academic Alliance).
//

import { MathStore } from './math_store.js';
import { AuditoryDescription } from '../audio/auditory_description.js';
import { activate } from '../semantic_tree/semantic_annotations.js';
import { SemanticMap } from '../semantic_tree/semantic_attr.js';
import { SemanticType, SemanticRole } from '../semantic_tree/semantic_meaning.js';

/**
 * Braille rule store.
 */
export class BrailleStore extends MathStore {
  /**
   * @override
   */
  public modality = 'braille';

  /**
   * @override
   */
  public customTranscriptions: { [key: string]: string } = {
    '\u22ca': '⠈⠡⠳'
  };

  /**
   * @override
   */
  public evaluateString(str: string) {
    const descs: AuditoryDescription[] = [];
    const text = Array.from(str);
    for (let i = 0; i < text.length; i++) {
      descs.push(this.evaluateCharacter(text[i]));
    }
    return descs;
  }

  /**
   * @override
   */
  public annotations() {
    for (let i = 0, annotator; (annotator = this.annotators[i]); i++) {
      activate(this.locale, annotator);
    }
  }
}

/**
 * Euro Braille rule store.
 */
export class EuroStore extends BrailleStore {
  /**
   * @override
   */
  public locale = 'euro';

  /**
   * @override
   */
  public customTranscriptions = {};

  public customCommands: {[key: string]: string} = {
    '\\cdot': '*',
    '\\lt': '<',
    '\\gt': '>'
  }

  /**
   * @override
   */
  public evaluateString(str: string) {
<<<<<<< HEAD
    const regexp = /(\\[a-z]+)/i;
    const split = str.split(regexp);
    return super.evaluateString(this.cleanup(split).join(''));
=======
    const regexp = /(\\[a-z]+|\\{|\\}|\\\\)/i;
    let split = str.split(regexp);
    let cleaned = this.cleanup(split);
    return super.evaluateString(cleaned);
>>>>>>> 6dcdc1b1
  }


  /**
   * Cleaning up the command sequence:
   * * Remove unnecessary spaces.
   * * Replace commands if necessary.
   * * Add spaces before relations and operators.
   * * Add spaces between two consecutive commands.
   *
   * @param commands The list of commands and intermediate strings.
   * @return A string with the cleanedup latex expression.
   */
  protected cleanup(commands: string[]): string {
    let cleaned: string[] = [];
    let intext = false;
    let lastcom = null;
    for (let command of commands) {
      if (command.match(/^\\/)) {
        if (command === '\\text') {
          intext = true;
        }
        if (this.addSpace(SemanticMap.LatexCommands.get(command))) {
          cleaned.push(' ');
        }
        command = this.customCommands[command] || command;
        let newcom = command.match(/^\\/);
        if (newcom && command.match(/^\\[a-zA-Z]+$/) && lastcom) {
          cleaned.push(' ');
        }
        lastcom = newcom ? command : null;
        cleaned.push(command);
        continue;
      }
      let rest = command.split('');
      for (let char of rest) {
        // TODO (Euro): This is still rather naive.
        if (intext) {
          cleaned.push(char);
          intext = char !== '}';
          lastcom = null;
          continue;
        }
        if (char.match(/[a-z]/i) && lastcom) {
          lastcom = null;
          cleaned.push(' ');
          cleaned.push(char);
          continue;
        }
        if (char.match(/\s/)) continue;
        if (this.addSpace(char)) {
          cleaned.push(' ');
        }
        cleaned.push(char);
        lastcom = null;
      }
    }
    return cleaned.join('');
  }

  private lastSpecial = false;
  private specialChars = ['^', '_', '{', '}'];

  /**
   * Determines if spaces should be added.
   *
   * @param char The character.
   * @return True if a space should be added before the character.
   */
  private addSpace(char: string): boolean {
    if (!char) return false;
    if (this.specialChars.indexOf(char) !== -1) {
      this.lastSpecial = true;
      return false;
    }
    if (this.lastSpecial) {
      this.lastSpecial = false;
      return false;
    }
    let meaning = SemanticMap.Meaning.get(char);
    return meaning.type === SemanticType.OPERATOR ||
      meaning.type === SemanticType.RELATION ||
      (meaning.type === SemanticType.PUNCTUATION &&
        meaning.role === SemanticRole.COLON);
  }
}<|MERGE_RESOLUTION|>--- conflicted
+++ resolved
@@ -90,16 +90,10 @@
    * @override
    */
   public evaluateString(str: string) {
-<<<<<<< HEAD
-    const regexp = /(\\[a-z]+)/i;
-    const split = str.split(regexp);
-    return super.evaluateString(this.cleanup(split).join(''));
-=======
     const regexp = /(\\[a-z]+|\\{|\\}|\\\\)/i;
     let split = str.split(regexp);
     let cleaned = this.cleanup(split);
     return super.evaluateString(cleaned);
->>>>>>> 6dcdc1b1
   }
 
 
