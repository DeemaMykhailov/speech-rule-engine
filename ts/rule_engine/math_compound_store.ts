--- conflicted
+++ resolved
@@ -190,7 +190,7 @@
     return;
   }
   for (let [key, value] of Object.entries(json)) {
-    defineRule(key, 'default', 'default', 'cat', key, value);
+    defineRule('default', 'default', key, value);
   }
 }
 export const addCharacterRules =
@@ -360,57 +360,9 @@
   }
   info[dynamic[0]] = enumerate_(dynamic.slice(1), info[dynamic[0]]);
   return info;
-<<<<<<< HEAD
-=======
-}
-
-/**
- * Changes the internal locale for the rule definitions if the given JSON
- * element is a locale instruction.
- *
- * @param json JSON object of a speech rules.
- * @returns True if the locale was changed.
- */
-export function changeLocale(json: UnicodeJson): boolean {
-  if (!json['locale'] && !json['modality']) {
-    return false;
-  }
-  locale = json['locale'] || locale;
-  modality = json['modality'] || modality;
-  return true;
-}
-
-/**
- * Retrieves a substore for a key. Creates a new one if it does not exist.
- *
- * @param key The key for the store.
- * @returns The rule store.
- */
-export function getSubStore_(key: string): MathSimpleStore {
-  let store = subStores_[key];
-  if (store) {
-    Debugger.getInstance().output('Store exists! ' + key);
-    return store;
-  }
-  store = new MathSimpleStore();
-  subStores_[key] = store;
-  return store;
-}
-
-/**
- * Transfers parameters of the compound store to a substore.
- *
- * @param store A simple math store.
- * @param opt_cat The category if it exists.
- */
-function setupStore_(store: MathSimpleStore, opt_cat?: string) {
-  if (opt_cat) {
-    store.category = opt_cat;
-  }
 }
 
 export function reset() {
   locale = DynamicCstr.DEFAULT_VALUES[Axis.LOCALE];
   modality = DynamicCstr.DEFAULT_VALUES[Axis.MODALITY];
->>>>>>> e349349b
 }