//
// Copyright 2014-21 Volker Sorge
//
// Licensed under the Apache License, Version 2.0 (the "License");
// you may not use this file except in compliance with the License.
// You may obtain a copy of the License at
//
//      http://www.apache.org/licenses/LICENSE-2.0
//
// Unless required by applicable law or agreed to in writing, software
// distributed under the License is distributed on an "AS IS" BASIS,
// WITHOUT WARRANTIES OR CONDITIONS OF ANY KIND, either express or implied.
// See the License for the specific language governing permissions and
// limitations under the License.

/**
 * @file Variables for sre.
 * @author volker.sorge@gmail.com (Volker Sorge)
 */

export class Variables {
  /**
   * SRE version.
   */
<<<<<<< HEAD
  public static readonly VERSION: string = '4.1.0-beta.3';
=======
  public static readonly VERSION: string = '4.1.0-beta.5';
>>>>>>> e033aff9

  /**
   * Locale mapping to language names.
   */
  public static readonly LOCALES: Map<string, string> = new Map([
    ['ca', 'Catalan'],
    ['da', 'Danish'],
    ['de', 'German'],
    ['en', 'English'],
    ['es', 'Spanish'],
    ['euro', 'Euro'],
    ['fr', 'French'],
    ['hi', 'Hindi'],
    ['it', 'Italian'],
    ['nb', 'Bokmål'],
    ['nn', 'Nynorsk'],
    ['sv', 'Swedish'],
    ['nemeth', 'Nemeth']
  ]);

  /**
   * Ensures a locale exists. If the given locale does not exist, it returns the
   * default instead.
   *
   * @param loc The locale in question.
   * @param def A default locale.
   * @returns The existing locale. The default is returned if `loc` does not
   *      exist. There is no further check on `def`, however!
   */
  public static ensureLocale(loc: string, def: string): string {
    if (!Variables.LOCALES.get(loc)) {
      console.error(
        `Locale ${loc} does not exist! Using` +
          ` ${Variables.LOCALES.get(def)} instead.`
      );
      return def;
    }
    return loc;
  }

  /**
   * MathJax version. This indicates the lowest MathJax version this version of
   * SRE is compatible with.
   */
  public static readonly mathjaxVersion: string = '3.2.1';

  /**
   * The URL for SRE resources.
   */
  public static readonly url: string =
    'https://cdn.jsdelivr.net/npm/speech-rule-engine@' +
    Variables.VERSION +
    '/lib/mathmaps';

  /**
   * Path to Xpath library file.
   */
  public static readonly WGXpath: string =
    'https://cdn.jsdelivr.net/npm/wicked-good-xpath@1.3.0/dist/wgxpath.install.js';
}<|MERGE_RESOLUTION|>--- conflicted
+++ resolved
@@ -22,11 +22,7 @@
   /**
    * SRE version.
    */
-<<<<<<< HEAD
-  public static readonly VERSION: string = '4.1.0-beta.3';
-=======
   public static readonly VERSION: string = '4.1.0-beta.5';
->>>>>>> e033aff9
 
   /**
    * Locale mapping to language names.
