//
// Copyright 2014-21 Volker Sorge
//
// Licensed under the Apache License, Version 2.0 (the "License");
// you may not use this file except in compliance with the License.
// You may obtain a copy of the License at
//
//      http://www.apache.org/licenses/LICENSE-2.0
//
// Unless required by applicable law or agreed to in writing, software
// distributed under the License is distributed on an "AS IS" BASIS,
// WITHOUT WARRANTIES OR CONDITIONS OF ANY KIND, either express or implied.
// See the License for the specific language governing permissions and
// limitations under the License.

/**
 * @fileoverview Command line interface for the speech rule engine.
 *
 * @author volker.sorge@gmail.com (Volker Sorge)
 */


import {Axis, DynamicCstr} from '../rule_engine/dynamic_cstr';
import {MathCompoundStore} from '../rule_engine/math_simple_store';
import {SpeechRuleEngine} from '../rule_engine/speech_rule_engine';
import {ClearspeakPreferences} from '../speech_rules/clearspeak_preferences';
import {Debugger} from './debugger';
import {EngineConst, EnginePromise, SREError} from './engine';
import {ProcessorFactory} from './processors';
import * as System from './system';
import SystemExternal from './system_external';
import {Variables} from './variables';


export class Cli {

  public process: any = SystemExternal.extRequire('process');

  public setup: {[key: string]: string|boolean};

  public processors: string[] = [];

  public dp: DOMParser;
  constructor() {
    this.setup = {'mode': EngineConst.Mode.SYNC};
    System.setupEngine(this.setup);
    this.dp = new SystemExternal.xmldom.DOMParser({
      errorHandler: function(_key: string, _msg: string) {
        throw new SREError('XML DOM error!');
      }
    });
  }


  /**
   * Sets parameters for the speech rule engine.
   * @param arg The option to set.
   * @param value The cli option value.
   * @param def The default for the option.
   */
  public set(arg: string, value: string|boolean, _def: string) {
    this.setup[arg] = typeof value === 'undefined' ? true : value;
  }


  /**
   * Registers processors for input files.
   * @param v Unused parameter.
   * @param processor A processor method.
   */
  public processor(_v: string, processor: string) {
    this.processors.push(processor);
  }


  /**
   * Prints information on axes values.
   */
  public enumerate(all: boolean = false) {
    System.setupEngine(this.setup);
    if (all) {
      for (let loc of Variables.LOCALES) {
        System.setupEngine({locale: loc});
      }
    }
    EnginePromise.getall().then(() => {
    let length = DynamicCstr.DEFAULT_ORDER.map(x => x.length);
    let maxLength = (obj: any, index: number) => {
      length[index] = Math.max.apply(
          null,
          Object.keys(obj)
              .map(function(x) {
                return x.length;
              })
              .concat(length[index]));
    };
    let compStr = (str: string, length: number) =>
       str + (new Array(length - str.length + 1)).join(' ');
    // TODO (TS): Sort out the any type.
    let dynamic: any = SpeechRuleEngine.getInstance().enumerate();
    dynamic = MathCompoundStore.enumerate(dynamic);
    let table = [];
    maxLength(dynamic, 0);
    for (let ax1 in dynamic) {
      let clear1 = true;
      let dyna1 = dynamic[ax1];
      maxLength(dyna1, 1);
      for (let ax2 in dyna1) {
        let clear2 = true;
        let dyna2 = dyna1[ax2];
        maxLength(dyna2, 2);
        for (let ax3 in dyna2) {
          let styles = Object.keys(dyna2[ax3]).sort();
          if (ax3 === 'clearspeak') {
            let clear3 = true;
            let prefs =
                ClearspeakPreferences.getLocalePreferences(dynamic)[ax1];
            for (let ax4 in prefs) {
              table.push([
                compStr(clear1 ? ax1 : '', length[0]),
                compStr(clear2 ? ax2 : '', length[1]),
                compStr(clear3 ? ax3 : '', length[2]), prefs[ax4].join(', ')
              ]);
              clear1 = false;
              clear2 = false;
              clear3 = false;
            }
          } else {
            table.push([
              compStr(clear1 ? ax1 : '', length[0]),
              compStr(clear2 ? ax2 : '', length[1]), compStr(ax3, length[2]),
              styles.join(', ')
            ]);
          }
          clear1 = false;
          clear2 = false;
        }
      }
    }
    let i = 0;
    let output = '';
    output += DynamicCstr.DEFAULT_ORDER
      .slice(0,  // No topics yet.
        -1)
      .map((x: string) => compStr(x, length[i++]))
      .join(' | ');
    output += '\n';
    length.forEach((x: number) => output += (new Array(x + 3)).join('='));
    output += '========================\n';
    output += table.map((x) => x.join(' | ')).join('\n');
    console.info(output);
    });
  }


  /**
   * Executes all processors on a single file.
   * @param input The name of the input file.
   */
  public execute(input: string) {
    let options = SystemExternal.commander.opts();
    EnginePromise.getall().then(() => {
      this.runProcessors_((proc, file) => {
        System.file.processFileSync(proc, file, options.output);
      }, input);
    });
  }


  /**
   * Readline functionality for CLI. Reads an expression from the command line
   * and runs the given processors on it. Result is either printed to stdout or
   * to the given output file.
   */
  public readline() {
    let options = SystemExternal.commander.opts();
    this.process.stdin.setEncoding('utf8');
    let inter = SystemExternal.extRequire('readline').createInterface({
      input: this.process.stdin,
      output: options.output ?
          SystemExternal.fs.createWriteStream(options.output) :
          this.process.stdout
    });
    let input = '';
    inter.on('line', ((expr: string) => {
      input += expr;
      if (this.readExpression_(input)) {
        inter.close();
      }
    }).bind(this));
    inter.on('close', (() => {
      this.runProcessors_((proc, expr) => {
        inter.output.write(ProcessorFactory.output(proc, expr) + '\n');
      }, input);
    }).bind(this));
  }


  /**
   * Method for the command line interface of the Speech Rule Engine
   */
  public commandLine() {
    let commander = SystemExternal.commander;
    let system = System;
    let set = ((key: string) => {
      return (val: string, def: string) => this.set(key, val, def);
    }).bind(this);
    let processor = this.processor.bind(this);

    commander.version(system.version)
        .usage('[options] <file ...>')
        .option('-i, --input [name]', 'Input file [name]. (Deprecated)')
        .option(
            '-o, --output [name]', 'Output file [name]. Defaults to stdout.')
        .option(
            '-d, --domain [name]',
            'Speech rule set [name]. See --options' +
                ' for details.',
            set(Axis.DOMAIN),
            DynamicCstr.DEFAULT_VALUES[Axis.DOMAIN])
        .option(
            '-t, --style [name]',
            'Speech style [name]. See --options' +
                ' for details.',
            set(Axis.STYLE),
            DynamicCstr.DEFAULT_VALUES[Axis.STYLE])
        .option(
            '-c, --locale [code]', 'Locale [code].',
            set(Axis.LOCALE),
            DynamicCstr.DEFAULT_VALUES[Axis.LOCALE])
        .option(
            '-b, --modality [name]', 'Modality [name].',
            set(Axis.MODALITY),
            DynamicCstr.DEFAULT_VALUES[Axis.MODALITY])
        .option(
            '-k, --markup [name]', 'Generate speech output with markup tags.',
            set('markup'), 'none')
        .option(
            '-r, --rate [value]',
            'Base rate [value] for tagged speech' +
                ' output.',
            set('rate'), '100')
        .option(
            '-p, --speech', 'Generate speech output (default).', processor,
            'speech')
        .option(
            '-a, --audit', 'Generate auditory descriptions (JSON format).',
            processor, 'description')
        .option(
            '-j, --json', 'Generate JSON of semantic tree.', processor, 'json')
        .option(
            '-x, --xml', 'Generate XML of semantic tree.', processor,
            'semantic')
        .option(
            '-m, --mathml', 'Generate enriched MathML.', processor, 'enriched')
        .option(
            '-g, --generate <depth>',
            'Include generated speech in enriched' +
                ' MathML (with -m option only).',
            set('speech'), 'none')
        .option(
            '-w, --structure',
            'Include structure attribute in enriched' +
                ' MathML (with -m option only).',
            set('structure'))
        .option(
            '-P, --pprint', 'Pretty print output whenever possible.',
            set('pprint'))
        .option(
            '-f, --rules [name]', 'Loads a local rule file [name].',
            set('rules'))
        .option(
<<<<<<< HEAD
            '-C, --subiso [name]',
            'Suplementary iso (or similar) for the given locale.',
            set('subiso'))
=======
            '-C, --prune [branch]', 'Prune trie [branch] for clean reload.',
          set('prune'))
        .option(
            '-N, --number', 'Translate number to word.', processor, 'number')
        .option(
            '-O, --ordinal', 'Translate number to ordinal.', processor, 'ordinal')
>>>>>>> 6130590f
        .option('-v, --verbose', 'Verbose mode.')
        .option('-l, --log [name]', 'Log file [name].')
        .option('--opt', 'List engine setup options.')
        .option('--opt-all', 'List engine setup options for all available locales.')
        .on('option:opt', () => {
            this.enumerate();
            System.exit(0);
            })
        .on('option:opt-all', () => {
            this.enumerate(true);
            System.exit(0);
            })
        .parse(this.process.argv);
    System.setupEngine(this.setup);
    let options = commander.opts();
    if (options.verbose) {
      Debugger.getInstance().init(options.log);
    }
    if (options.input) {
      this.execute(options.input);
    }
    if (commander.args.length) {
      commander.args.forEach(this.execute.bind(this));
    } else {
      this.readline();
    }
    Debugger.getInstance().exit(function() {
      System.exit(0);
    });
  }


  /**
   * Runs processor methods on the given input.
   * @param processor Name of a processor.
   * @param input The input expression or file name
   */
  private runProcessors_(
      processor: (p1: string, p2: string) => any, input: string) {
    try {
      if (!this.processors.length) {
        this.processors.push('speech');
      }
      if (input) {
        this.processors.forEach(function(proc) {
          processor(proc, input);
        });
      }
    } catch (err) {
      console.error(err.name + ': ' + err.message);
      Debugger.getInstance().exit(function() {
        this.process.exit(1);
      });
    }
  }


  /**
   * Checks if the input expression is already complete.
   * @param input The current input on the CLI.
   * @return True if input is a complete XML expression.
   */
  private readExpression_(input: string): boolean {
    try {
      let testInput = input.replace(/(&|#|;)/g, '');
      this.dp.parseFromString(testInput, 'text/xml');
    } catch (err) {
      return false;
    }
    return true;
  }
}<|MERGE_RESOLUTION|>--- conflicted
+++ resolved
@@ -270,18 +270,13 @@
             '-f, --rules [name]', 'Loads a local rule file [name].',
             set('rules'))
         .option(
-<<<<<<< HEAD
             '-C, --subiso [name]',
             'Suplementary iso (or similar) for the given locale.',
             set('subiso'))
-=======
-            '-C, --prune [branch]', 'Prune trie [branch] for clean reload.',
-          set('prune'))
         .option(
             '-N, --number', 'Translate number to word.', processor, 'number')
         .option(
             '-O, --ordinal', 'Translate number to ordinal.', processor, 'ordinal')
->>>>>>> 6130590f
         .option('-v, --verbose', 'Verbose mode.')
         .option('-l, --log [name]', 'Log file [name].')
         .option('--opt', 'List engine setup options.')
