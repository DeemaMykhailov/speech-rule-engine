--- conflicted
+++ resolved
@@ -29,12 +29,7 @@
 import { SableRenderer } from './sable_renderer';
 import { Span } from './span';
 import { SsmlRenderer } from './ssml_renderer';
-<<<<<<< HEAD
-import { SsmlStepRenderer } from './ssml_step_renderer';
 import { CountingRenderer, StringRenderer } from './string_renderer';
-=======
-import { StringRenderer } from './string_renderer';
->>>>>>> 8808c4f4
 import { XmlRenderer } from './xml_renderer';
 
 const xmlInstance = new SsmlRenderer();
