--- conflicted
+++ resolved
@@ -18,22 +18,13 @@
  * @author volker.sorge@gmail.com (Volker Sorge)
  */
 
-<<<<<<< HEAD
-import { Debugger } from '../common/debugger';
-import * as DomUtil from '../common/dom_util';
-import * as EngineConst from '../common/engine_const';
-import Engine from '../common/engine';
-import * as AudioUtil from './audio_util';
-import { AuditoryDescription } from './auditory_description';
-import { XmlRenderer } from './xml_renderer';
-=======
 import { Debugger } from '../common/debugger.js';
 import * as DomUtil from '../common/dom_util.js';
 import * as EngineConst from '../common/engine_const.js';
+import Engine from '../common/engine.js';
 import * as AudioUtil from './audio_util.js';
 import { AuditoryDescription } from './auditory_description.js';
 import { XmlRenderer } from './xml_renderer.js';
->>>>>>> e033aff9
 
 export class LayoutRenderer extends XmlRenderer {
 
