--- conflicted
+++ resolved
@@ -20,17 +20,10 @@
  * @author volker.sorge@gmail.com (Volker Sorge)
  */
 
-<<<<<<< HEAD
-import { Debugger } from '../common/debugger';
-import Engine from '../common/engine';
-import { NamedSymbol } from './semantic_attr';
-import * as SemanticHeuristics from './semantic_heuristic_factory';
-=======
 import { Debugger } from '../common/debugger.js';
 import Engine from '../common/engine.js';
-import { NamedSymbol, SemanticMap } from './semantic_attr.js';
+import { NamedSymbol } from './semantic_attr.js';
 import * as SemanticHeuristics from './semantic_heuristic_factory.js';
->>>>>>> e033aff9
 import {
   SemanticTreeHeuristic,
   SemanticMultiHeuristic
@@ -150,31 +143,8 @@
     if (node.role !== SemanticRole.UNKNOWN || node.textContent.length <= 1) {
       return;
     }
-<<<<<<< HEAD
     SemanticProcessor.compSemantics(node, 'role', SemanticRole);
     SemanticProcessor.compSemantics(node, 'type', SemanticType);
-=======
-    // TODO: Combine with lines in numberRole_/exprFont_?
-    const content = [...node.textContent];
-    const meaning = content.map((x) => SemanticMap.Meaning.get(x));
-    const singleRole = meaning.reduce(function (prev, curr) {
-      if (
-        !prev ||
-        !curr.role ||
-        curr.role === SemanticRole.UNKNOWN ||
-        curr.role === prev
-      ) {
-        return prev;
-      }
-      if (prev === SemanticRole.UNKNOWN) {
-        return curr.role;
-      }
-      return null;
-    }, SemanticRole.UNKNOWN);
-    if (singleRole) {
-      node.role = singleRole;
-    }
->>>>>>> e033aff9
   })
 );
 
