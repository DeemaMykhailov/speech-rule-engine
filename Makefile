--- conflicted
+++ resolved
@@ -266,11 +266,7 @@
 # Publish the API via npm.
 ##################################################################
 
-<<<<<<< HEAD
 publish: maps
-=======
-publish: clean compile browser maps
->>>>>>> 80fc00dd
 
 $(JSON_DST):
 	@echo "Creating JSON destination."
