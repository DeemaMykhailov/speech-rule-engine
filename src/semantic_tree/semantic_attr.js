--- conflicted
+++ resolved
@@ -1753,15 +1753,8 @@
 
 /**
  * Lookup the semantic meaning of a symbol in terms of type and role.
-<<<<<<< HEAD
- * @param {!string} symbol The symbol to which we want to determine the meaning.
+ * @param {string} symbol The symbol to which we want to determine the meaning.
  * @return {sre.SemanticMeaning} The semantic meaning of the symbol.
-=======
- * @param {string} symbol The symbol to which we want to determine the meaning.
- * @return {{role: sre.SemanticAttr.Role,
- *           type: sre.SemanticAttr.Type,
- *           font: sre.SemanticAttr.Font}} The semantic meaning of the symbol.
->>>>>>> 2010b9da
  * @private
  */
 sre.SemanticAttr.prototype.lookupMeaning_ = function(symbol) {
