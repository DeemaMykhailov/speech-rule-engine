--- conflicted
+++ resolved
@@ -477,7 +477,7 @@
  * @private
  */
 sre.SemanticMathml.specialCase_ = function(semantic) {
-  if (semantic.embellished && !isNaN(Number(semantic.embellished))) {
+  if (semantic.fencePointer !== null) {
     return (new sre.SemanticMathmlEmbellished(semantic)).getMathml();
   }
   if (!semantic.mathmlTree) {
@@ -1046,29 +1046,6 @@
 
 
 /**
-<<<<<<< HEAD
-=======
- * Dealing with the special case of rewritten embellished fences.
- * @param {!sre.SemanticTree.Node} semantic The semantic node.
- * @return {Element} The enriched MathML node if the node is an embellished
- *     fenced node.
- * @private
- */
-sre.SemanticMathml.embellishedCase_ = function(semantic) {
-  if (!sre.SemanticMathml.currentEmbellished &&
-      semantic.fencePointer !== null) {
-    sre.SemanticMathml.currentEmbellished =
-        new sre.SemanticMathmlEmbellished(semantic);
-    var mml = sre.SemanticMathml.currentEmbellished.getMathml();
-    sre.SemanticMathml.currentEmbellished = null;
-    return mml;
-  }
-  return null;
-};
-
-
-/**
->>>>>>> 7d630030
  * Removes the semantic prefix from the attributes of an enriched MathML element
  * given as a serialised string. This is useful for more concise display.
  *
