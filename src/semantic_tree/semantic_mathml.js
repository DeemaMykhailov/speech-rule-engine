--- conflicted
+++ resolved
@@ -147,15 +147,9 @@
       /**@type{Function}*/(sre.SemanticMathml.walkTree_));
   if (semantic.mathmlTree === null) {
     if (semantic.mathml[0] &&
-<<<<<<< HEAD
         sre.SemanticUtil.EMPTYTAGS.
             indexOf(sre.SemanticUtil.tagName(semantic.mathml[0])) !== -1) {
-      newNode = semantic.mathml[0].cloneNode(false);
-=======
-        ['math', 'mrow', 'mpadded', 'mstyle'].
-            indexOf(semantic.mathml[0].tagName) !== -1) {
       newNode = sre.SemanticMathml.cloneNode_(semantic.mathml[0]);
->>>>>>> 92f484a0
     } else {
       newNode = sre.SystemExternal.document.createElement('mrow');
     }
