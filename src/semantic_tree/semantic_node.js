// Copyright 2013 Google Inc.
// Copyright 2014-16 Volker Sorge
//
// Licensed under the Apache License, Version 2.0 (the "License");
// you may not use this file except in compliance with the License.
// You may obtain a copy of the License at
//
//      http://www.apache.org/licenses/LICENSE-2.0
//
// Unless required by applicable law or agreed to in writing, software
// distributed under the License is distributed on an "AS IS" BASIS,
// WITHOUT WARRANTIES OR CONDITIONS OF ANY KIND, either express or implied.
// See the License for the specific language governing permissions and
// limitations under the License.

/**
 * @fileoverview Nodes in the semantic tree.
 *
 * @author volker.sorge@gmail.com (Volker Sorge)
 */

goog.provide('sre.SemanticNode');

goog.require('sre.SemanticAttr');
goog.require('sre.SystemExternal');



/**
 * @param {number} id Node id.
 * @constructor
 */
sre.SemanticNode = function(id) {
  /** @type {number} */
  this.id = id;

  /** @type {Array.<Element>} */
  this.mathml = [];

  /** @type {sre.SemanticNode} */
  this.parent = null;

  /** @type {sre.SemanticAttr.Type} */
  this.type = sre.SemanticAttr.Type.UNKNOWN;

  /** @type {sre.SemanticAttr.Role} */
  this.role = sre.SemanticAttr.Role.UNKNOWN;

  /** @type {sre.SemanticAttr.Font} */
  this.font = sre.SemanticAttr.Font.UNKNOWN;

  /** @type {?sre.SemanticAttr.Type} */
  this.embellished = null;

  /** @type {string} */
  this.fencePointer = '';

  /** @type {!Array.<sre.SemanticNode>} */
  this.childNodes = [];

  /** @type {string} */
  this.textContent = '';

  /**
   * The complete mml belonging to this node.
   * @type {Element}
   */
  this.mathmlTree = null;

  /**
   * Branch nodes can store additional nodes that can be useful.
   * E.g. a node of type FENCED can have the opening and closing fences here.
   * @type {!Array.<sre.SemanticNode>}
   */
  this.contentNodes = [];

  /**
   * @type {!Object.<Array.<string>>}
   */
  this.annotation = {};

  /**
   * Collection of external attributes.
   * @type {!Object.<string>}
   */
  this.attributes = {};
  
};


/**
 * Retrieve all subnodes (including the node itself) that satisfy a given
 * predicate.
 * @param {function(sre.SemanticNode): boolean} pred The predicate.
 * @return {!Array.<sre.SemanticNode>} The nodes in the tree for which the
 *     predicate holds.
 */
sre.SemanticNode.prototype.querySelectorAll = function(pred) {
  var result = [];
  for (var i = 0, child; child = this.childNodes[i]; i++) {
    result = result.concat(child.querySelectorAll(pred));
  }
  if (pred(this)) {
    result.unshift(this);
  }
  return result;
};


/**
 * The attributes of a semantic node.
 * @enum {string}
 */
sre.SemanticNode.Attribute = {
  EMBELLISHED: 'embellished',
  FENCEPOINTER: 'fencepointer',
  FONT: 'font',
  ID: 'id',
  ANNOTATION: 'annotation',
  ROLE: 'role',
  TYPE: 'type',
  CHILDREN: 'children',
  CONTENT: 'content',
  TEXT: '$t'
};


/**
  * An XML tree representation of the current node.
  * @param {Document} xml The XML document.
  * @param {boolean=} opt_brief If set attributes are omitted.
  * @return {Node} The XML representation of the node.
  */
sre.SemanticNode.prototype.xml = function(xml, opt_brief) {
  /**
    * Translates a list of nodes into XML representation.
    * @param {string} tag Name of the enclosing tag.
    * @param {!Array.<!sre.SemanticNode>} nodes A list of nodes.
    * @return {Node} An XML representation of the node list.
    */
  var xmlNodeList = function(tag, nodes) {
    var xmlNodes = nodes.map(function(x) {return x.xml(xml, opt_brief);});
    var tagNode = xml.createElementNS('', tag);
    for (var i = 0, child; child = xmlNodes[i]; i++) {
      tagNode.appendChild(child);
    }
    return tagNode;
  };
  var node = xml.createElementNS('', this.type);
  if (!opt_brief) {
    this.xmlAttributes_(node);
  }
  node.textContent = this.textContent;
  if (this.contentNodes.length > 0) {
    node.appendChild(xmlNodeList(sre.SemanticNode.Attribute.CONTENT,
                                 this.contentNodes));
  }
  if (this.childNodes.length > 0) {
    node.appendChild(xmlNodeList(sre.SemanticNode.Attribute.CHILDREN,
                                 this.childNodes));
  }
  return node;
};


/**
 * Serializes the XML representation of a node.
 * @param {boolean=} opt_brief If attributes are to be omitted.
 * @return {string} Serialized string.
 */
sre.SemanticNode.prototype.toString = function(opt_brief) {
  var xmls = new sre.SystemExternal.xmldom.XMLSerializer();
  var dp = new sre.SystemExternal.xmldom.DOMParser();
  var xml = dp.parseFromString('<snode/>', 'text/xml');
  return xmls.serializeToString(this.xml(xml, opt_brief));
};


/**
 * Adds attributes to the XML representation of the current node.
 * @param {Node} node The XML node.
 * @private
 */
sre.SemanticNode.prototype.xmlAttributes_ = function(node) {
  var attributes = this.allAttributes();
  for (var i = 0, attr; attr = attributes[i]; i++) {
    node.setAttribute(attr[0], attr[1]);
  }
};


/**
 * Computes a list of attributes of the semantic node.
 * @return {!Array.<Array.<sre.SemanticNode.Attribute, string>>} A list of
 *     pairs.
 */
sre.SemanticNode.prototype.allAttributes = function() {
  var attributes = [];
  attributes.push([sre.SemanticNode.Attribute.ROLE, this.role]);
  if (this.font != sre.SemanticAttr.Font.UNKNOWN) {
    attributes.push([sre.SemanticNode.Attribute.FONT, this.font]);
  }
  if (Object.keys(this.annotation).length) {
    attributes.push([sre.SemanticNode.Attribute.ANNOTATION, this.xmlAnnotation()]);
  }
  if (this.embellished) {
    attributes.push([sre.SemanticNode.Attribute.EMBELLISHED, this.embellished]);
  }
  if (this.fencePointer) {
    attributes.push([sre.SemanticNode.Attribute.FENCEPOINTER,
                     this.fencePointer]);
  }
<<<<<<< HEAD
  attributes.push([sre.SemanticNode.Attribute.ID, this.id]);
  return attributes;
=======
  node.setAttribute('id', this.id);
  this.addExternalAttributes_(node);
>>>>>>> 1279593b
};

sre.SemanticNode.prototype.addExternalAttributes_ = function(node) {
  for (var attr in this.attributes) {
    node.setAttribute(attr, this.attributes[attr]);
  }
};

/**
 * Turns annotation structure into an attribute.
 * @return {string} XML string for annotation.
 */
sre.SemanticNode.prototype.xmlAnnotation = function() {
  var result = [];
  for (var key in this.annotation) {
    this.annotation[key].forEach(function(mean) {
      result.push(key + ':' + mean);
    });
  }
  return result.join(';');
};


/**
 * Turns node into JSON format.
 * @return {JSONType} The JSON object for the node. 
 */
sre.SemanticNode.prototype.toJson = function() {
  var json = /** @type {JSONType} */({});
  json[sre.SemanticNode.Attribute.TYPE] = this.type;
  var attributes = this.allAttributes();
  for (var i = 0, attr; attr = attributes[i]; i++) {
    json[attr[0]] = attr[1].toString();
  }
  if (this.textContent) {
    json[sre.SemanticNode.Attribute.TEXT] = this.textContent;
  }
  if (this.childNodes.length) {
    json[sre.SemanticNode.Attribute.CHILDREN] =
      this.childNodes.map(function(child) {return child.toJson();});
  }
  if (this.contentNodes.length) {
    json[sre.SemanticNode.Attribute.CONTENT] =
      this.contentNodes.map(function(child) {return child.toJson();});
  }
  return json;
};


/**
 * Updates the content of the node thereby possibly changing type and role.
 * @param {string} content The new content string.
 */
sre.SemanticNode.prototype.updateContent = function(content) {
  // Remove superfluous whitespace only if it is not the only content!
  var newContent = content.trim();
  content = (content && !newContent) ? content : newContent;
  if (this.textContent == content) {
    return;
  }
  var meaning = sre.SemanticAttr.lookupMeaning(content);
  this.textContent = content;
  this.role = meaning.role;
  this.type = meaning.type;
  this.font = meaning.font;
};


/**
 * Adds MathML nodes to the node's store of MathML nodes if necessary only, as
 * we can not necessarily assume that the MathML of the content nodes and
 * children are all disjoint.
 * @param {Array.<Element>} mmlNodes List of MathML nodes.
 */
sre.SemanticNode.prototype.addMathmlNodes = function(mmlNodes) {
  for (var i = 0, mml; mml = mmlNodes[i]; i++) {
    if (this.mathml.indexOf(mml) == -1) {
      this.mathml.push(mml);
    }
  }
};


/**
 * Removes MathML nodes from the node's store of MathML nodes.
 * @param {Array.<Element>} mmlNodes List of MathML nodes.
 * @private
 */
sre.SemanticNode.prototype.removeMathmlNodes_ = function(mmlNodes) {
  var mmlList = this.mathml;
  for (var i = 0, mml; mml = mmlNodes[i]; i++) {
    var index = mmlList.indexOf(mml);
    if (index != -1) {
      mmlList.splice(index, 1);
    }
  }
  this.mathml = mmlList;
};


/**
 * Appends a child to the node.
 * @param {sre.SemanticNode} child The new child.
 */
sre.SemanticNode.prototype.appendChild = function(child) {
  this.childNodes.push(child);
  this.addMathmlNodes(child.mathml);
  child.parent = this;
};


/**
 * Replaces a child node of the node.
 * @param {!sre.SemanticNode} oldNode The node to be replaced.
 * @param {!sre.SemanticNode} newNode The new node.
 */
sre.SemanticNode.prototype.replaceChild = function(oldNode, newNode) {
  var index = this.childNodes.indexOf(oldNode);
  if (index == -1) {
    return;
  }
  oldNode.parent = null;
  newNode.parent = this;
  this.childNodes[index] = newNode;
  // To not mess up the order of MathML elements more than necessary, we only
  // remove and add difference lists. The hope is that we might end up with
  // little change.
  var removeMathml = oldNode.mathml.filter(
      function(x) {return newNode.mathml.indexOf(x) == -1;});
  var addMathml = newNode.mathml.filter(
      function(x) {return oldNode.mathml.indexOf(x) == -1;});
  this.removeMathmlNodes_(removeMathml);
  this.addMathmlNodes(addMathml);
};


/**
 * Appends a content node to the node.
 * @param {sre.SemanticNode} node The new content node.
 */
sre.SemanticNode.prototype.appendContentNode = function(node) {
  if (node) {
    this.contentNodes.push(node);
    this.addMathmlNodes(node.mathml);
    node.parent = this;
  }
};


/**
 * Removes a content node from the node.
 * @param {sre.SemanticNode} node The content node to be removed.
 */
sre.SemanticNode.prototype.removeContentNode = function(node) {
  if (node) {
    var index = this.contentNodes.indexOf(node);
    if (index != -1) {
      this.contentNodes.slice(index, 1);
    }
  }
};


/**
 * Tests if node is equal to the given node. Two nodes are considered equal if
 * they have the same type, role, content and all its children are equal.
 * @param {sre.SemanticNode} node The node to test against.
 * @return {boolean} True if nodes are equal wrt. structure and content.
 */
sre.SemanticNode.prototype.equals = function(node) {
  if (!node) {
    return false;
  }
  if (this.type !== node.type || this.role !== node.role ||
      this.textContent !== node.textContent ||
      this.childNodes.length !== node.childNodes.length ||
      this.contentNodes.length !== node.contentNodes.length) {
    return false;
  }
  for (var i = 0, node1, node2;
       node1 = this.childNodes[i], node2 = node.childNodes[i]; i++) {
    if (!node1.equals(node2)) {
      return false;
    }
  }
  for (i = 0;
       node1 = this.contentNodes[i], node2 = node.contentNodes[i]; i++) {
    if (!node1.equals(node2)) {
      return false;
    }
  }
  return true;
};


/**
 * Convenience method to display the whole tree and its elements.
 */
sre.SemanticNode.prototype.displayTree = function() {
  console.info(this.displayTree_(0));
};


/**
 * Convenience method to display the whole tree and its elements.
 * @param {number} depth The depth of the tree.
 * @return {string} String with nested tree display.
 */
sre.SemanticNode.prototype.displayTree_ = function(depth) {
  depth++;
  var depthString = Array(depth).join('  ');
  var result = '';
  result += '\n' + depthString + this.toString();
  result += '\n' + depthString + 'MathmlTree:';
  result += '\n' + depthString + this.mathmlTreeString_();
  result += '\n' + depthString + 'MathML:';
  for (var i = 0, mml; mml = this.mathml[i]; i++) {
    result += '\n' + depthString + mml.toString();
  }
  result += '\n' + depthString + 'Begin Content';
  this.contentNodes.forEach(function(x) {result += x.displayTree_(depth);});
  result += '\n' + depthString + 'End Content';
  result += '\n' + depthString + 'Begin Children';
  this.childNodes.forEach(function(x) {result += x.displayTree_(depth);});
  result += '\n' + depthString + 'End Children';
  return result;
};


/**
 * Returns a display version of the node's associated MathML tree.
 * @return {string} The MathML tree as string or EMPTY.
 * @private
 */
sre.SemanticNode.prototype.mathmlTreeString_ = function() {
  return this.mathmlTree ? this.mathmlTree.toString() : 'EMPTY';
};


/**
 * Adds a new annotation annotation if annotation is not empty.
 * @param {string} domain The domain.
 * @param {string} annotation The annotation.
 */
sre.SemanticNode.prototype.addAnnotation = function(domain, annotation) {
  if (annotation) {
    this.addAnnotation_(domain, annotation);
  }
};


/**
 * Adds a new annotation annotation.
 * @param {string} domain The domain.
 * @param {string} annotation The annotation.
 * @private
 */
sre.SemanticNode.prototype.addAnnotation_ = function(domain, annotation) {
  var content = this.annotation[domain];
  if (content) {
    content.push(annotation);
  } else {
    this.annotation[domain] = [annotation];
  }
};


/**
 * Retrieves the annotation annotations for a particular domain.
 * @param {string} domain The domain.
 * @return {Array.<string>} The annotation annotations.
 */
sre.SemanticNode.prototype.getAnnotation = function(domain) {
  var content = this.annotation[domain];
  return content ? content : [];
};


/**
 * Checks if a node has a particular annotation.
 * @param {string} domain The domain.
 * @param {string} annotation The annotation.
 * @return {boolean} True if the annotation is contained.
 */
sre.SemanticNode.prototype.hasAnnotation = function(domain, annotation) {
  var content = this.annotation[domain];
  if (!content) {
    return false;
  }
  return content.indexOf(annotation) !== -1;
};


/**
 * Parses a annotation string as given, for example, in an attribute.
 * @param {string} stateStr The state string for the annotation.
 */
sre.SemanticNode.prototype.parseAnnotation = function(stateStr) {
  var annotations = stateStr.split(';');
  for (var i = 0, l = annotations.length; i < l; i++) {
    var annotation = annotations[i].split(':');
    this.addAnnotation(annotation[0], annotation[1]);
  }
};

<|MERGE_RESOLUTION|>--- conflicted
+++ resolved
@@ -210,18 +210,14 @@
     attributes.push([sre.SemanticNode.Attribute.FENCEPOINTER,
                      this.fencePointer]);
   }
-<<<<<<< HEAD
   attributes.push([sre.SemanticNode.Attribute.ID, this.id]);
+  this.addExternalAttributes_(attributes);
   return attributes;
-=======
-  node.setAttribute('id', this.id);
-  this.addExternalAttributes_(node);
->>>>>>> 1279593b
-};
-
-sre.SemanticNode.prototype.addExternalAttributes_ = function(node) {
+};
+
+sre.SemanticNode.prototype.addExternalAttributes_ = function(attributes) {
   for (var attr in this.attributes) {
-    node.setAttribute(attr, this.attributes[attr]);
+    attributes.push([attr, this.attributes[attr]]);
   }
 };
 
