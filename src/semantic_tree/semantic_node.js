// Copyright 2013 Google Inc.
// Copyright 2014-16 Volker Sorge
//
// Licensed under the Apache License, Version 2.0 (the "License");
// you may not use this file except in compliance with the License.
// You may obtain a copy of the License at
//
//      http://www.apache.org/licenses/LICENSE-2.0
//
// Unless required by applicable law or agreed to in writing, software
// distributed under the License is distributed on an "AS IS" BASIS,
// WITHOUT WARRANTIES OR CONDITIONS OF ANY KIND, either express or implied.
// See the License for the specific language governing permissions and
// limitations under the License.

/**
 * @fileoverview Nodes in the semantic tree.
 *
 * @author volker.sorge@gmail.com (Volker Sorge)
 */

goog.provide('sre.SemanticNode');

goog.require('sre.SemanticAttr');
goog.require('sre.SystemExternal');



/**
 * @param {number} id Node id.
 * @constructor
 */
sre.SemanticNode = function(id) {
  /** @type {number} */
  this.id = id;

  /** @type {Array.<Element>} */
  this.mathml = [];

  /** @type {sre.SemanticNode} */
  this.parent = null;

  /** @type {sre.SemanticAttr.Type} */
  this.type = sre.SemanticAttr.Type.UNKNOWN;

  /** @type {sre.SemanticAttr.Role} */
  this.role = sre.SemanticAttr.Role.UNKNOWN;

  /** @type {sre.SemanticAttr.Font} */
  this.font = sre.SemanticAttr.Font.UNKNOWN;

  /** @type {?sre.SemanticAttr.Type} */
  this.embellished = null;

  /** @type {string} */
  this.fencePointer = '';

  /** @type {!Array.<sre.SemanticNode>} */
  this.childNodes = [];

  /** @type {string} */
  this.textContent = '';

  /**
   * The complete mml belonging to this node.
   * @type {Element}
   */
  this.mathmlTree = null;

  /**
   * Branch nodes can store additional nodes that can be useful.
   * E.g. a node of type FENCED can have the opening and closing fences here.
   * @type {!Array.<sre.SemanticNode>}
   */
  this.contentNodes = [];

  /**
   * @type {!Object.<Array.<string>>}
   */
  this.annotation = {};

};


/**
 * Retrieve all subnodes (including the node itself) that satisfy a given
 * predicate.
 * @param {function(sre.SemanticNode): boolean} pred The predicate.
 * @return {!Array.<sre.SemanticNode>} The nodes in the tree for which the
 *     predicate holds.
 */
sre.SemanticNode.prototype.querySelectorAll = function(pred) {
  var result = [];
  for (var i = 0, child; child = this.childNodes[i]; i++) {
    result = result.concat(child.querySelectorAll(pred));
  }
  if (pred(this)) {
    result.unshift(this);
  }
  return result;
};


/**
  * An XML tree representation of the current node.
  * @param {Document} xml The XML document.
  * @param {boolean=} opt_brief If set attributes are omitted.
  * @return {Node} The XML representation of the node.
  */
sre.SemanticNode.prototype.xml = function(xml, opt_brief) {
  /**
    * Translates a list of nodes into XML representation.
    * @param {string} tag Name of the enclosing tag.
    * @param {!Array.<!sre.SemanticNode>} nodes A list of nodes.
    * @return {Node} An XML representation of the node list.
    */
  var xmlNodeList = function(tag, nodes) {
    var xmlNodes = nodes.map(function(x) {return x.xml(xml, opt_brief);});
    var tagNode = xml.createElementNS('', tag);
    for (var i = 0, child; child = xmlNodes[i]; i++) {
      tagNode.appendChild(child);
    }
    return tagNode;
  };
  var node = xml.createElementNS('', this.type);
  if (!opt_brief) {
    this.xmlAttributes_(node);
  }
  node.textContent = this.textContent;
  if (this.contentNodes.length > 0) {
    node.appendChild(xmlNodeList('content', this.contentNodes));
  }
  if (this.childNodes.length > 0) {
    node.appendChild(xmlNodeList('children', this.childNodes));
  }
  return node;
};


/**
 * Serializes the XML representation of a node.
 * @param {boolean=} opt_brief If attributes are to be omitted.
 * @return {string} Serialized string.
 */
sre.SemanticNode.prototype.toString = function(opt_brief) {
  var xmls = new sre.SystemExternal.xmldom.XMLSerializer();
  var dp = new sre.SystemExternal.xmldom.DOMParser();
  var xml = dp.parseFromString('<snode/>', 'text/xml');
  return xmls.serializeToString(this.xml(xml, opt_brief));
};


/**
 * Adds attributes to the XML representation of the current node.
 * @param {Node} node The XML node.
 * @private
 */
sre.SemanticNode.prototype.xmlAttributes_ = function(node) {
  node.setAttribute('role', this.role);
  if (this.font != sre.SemanticAttr.Font.UNKNOWN) {
    node.setAttribute('font', this.font);
  }
  if (Object.keys(this.annotation).length) {
    node.setAttribute('annotation', this.xmlAnnotation());
  }
  if (this.embellished) {
    node.setAttribute('embellished', this.embellished);
  }
  if (this.fencePointer) {
    node.setAttribute('fencepointer', this.fencePointer);
  }
  node.setAttribute('id', this.id);
};


/**
 * Turns annotation structure into an attribute.
 * @return {string} XML string for annotation.
 */
sre.SemanticNode.prototype.xmlAnnotation = function() {
  var result = [];
  for (var key in this.annotation) {
    this.annotation[key].forEach(function(mean) {
      result.push(key + ':' + mean);
    });
  }
  return result.join(';');
};


/**
 * Updates the content of the node thereby possibly changing type and role.
 * @param {string} content The new content string.
 */
sre.SemanticNode.prototype.updateContent = function(content) {
  // Remove superfluous whitespace only if it is not the only content!
  var newContent = content.trim();
  content = (content && !newContent) ? content : newContent;
  if (this.textContent == content) {
    return;
  }
  var meaning = sre.SemanticAttr.lookupMeaning(content);
  this.textContent = content;
  this.role = meaning.role;
  this.type = meaning.type;
  this.font = meaning.font;
};


/**
 * Adds MathML nodes to the node's store of MathML nodes if necessary only, as
 * we can not necessarily assume that the MathML of the content nodes and
 * children are all disjoint.
 * @param {Array.<Element>} mmlNodes List of MathML nodes.
 */
sre.SemanticNode.prototype.addMathmlNodes = function(mmlNodes) {
  for (var i = 0, mml; mml = mmlNodes[i]; i++) {
    if (this.mathml.indexOf(mml) == -1) {
      this.mathml.push(mml);
    }
  }
};


/**
 * Removes MathML nodes from the node's store of MathML nodes.
 * @param {Array.<Element>} mmlNodes List of MathML nodes.
 * @private
 */
sre.SemanticNode.prototype.removeMathmlNodes_ = function(mmlNodes) {
  var mmlList = this.mathml;
  for (var i = 0, mml; mml = mmlNodes[i]; i++) {
    var index = mmlList.indexOf(mml);
    if (index != -1) {
      mmlList.splice(index, 1);
    }
  }
  this.mathml = mmlList;
};


/**
 * Appends a child to the node.
 * @param {sre.SemanticNode} child The new child.
 */
sre.SemanticNode.prototype.appendChild = function(child) {
  this.childNodes.push(child);
  this.addMathmlNodes(child.mathml);
  child.parent = this;
};


/**
 * Replaces a child node of the node.
 * @param {!sre.SemanticNode} oldNode The node to be replaced.
 * @param {!sre.SemanticNode} newNode The new node.
 */
sre.SemanticNode.prototype.replaceChild = function(oldNode, newNode) {
  var index = this.childNodes.indexOf(oldNode);
  if (index == -1) {
    return;
  }
  oldNode.parent = null;
  newNode.parent = this;
  this.childNodes[index] = newNode;
  // To not mess up the order of MathML elements more than necessary, we only
  // remove and add difference lists. The hope is that we might end up with
  // little change.
  var removeMathml = oldNode.mathml.filter(
      function(x) {return newNode.mathml.indexOf(x) == -1;});
  var addMathml = newNode.mathml.filter(
      function(x) {return oldNode.mathml.indexOf(x) == -1;});
  this.removeMathmlNodes_(removeMathml);
  this.addMathmlNodes(addMathml);
};


/**
 * Appends a content node to the node.
 * @param {sre.SemanticNode} node The new content node.
 */
sre.SemanticNode.prototype.appendContentNode = function(node) {
  if (node) {
    this.contentNodes.push(node);
    this.addMathmlNodes(node.mathml);
    node.parent = this;
  }
};


/**
 * Removes a content node from the node.
 * @param {sre.SemanticNode} node The content node to be removed.
 */
sre.SemanticNode.prototype.removeContentNode = function(node) {
  if (node) {
    var index = this.contentNodes.indexOf(node);
    if (index != -1) {
      this.contentNodes.slice(index, 1);
    }
  }
};


/**
 * Tests if node is equal to the given node. Two nodes are considered equal if
 * they have the same type, role, content and all its children are equal.
 * @param {sre.SemanticNode} node The node to test against.
 * @return {boolean} True if nodes are equal wrt. structure and content.
 */
sre.SemanticNode.prototype.equals = function(node) {
  if (!node) {
    return false;
  }
  if (this.type !== node.type || this.role !== node.role ||
      this.textContent !== node.textContent ||
      this.childNodes.length !== node.childNodes.length ||
      this.contentNodes.length !== node.contentNodes.length) {
    return false;
  }
  for (var i = 0, node1, node2;
       node1 = this.childNodes[i], node2 = node.childNodes[i]; i++) {
    if (!node1.equals(node2)) {
      return false;
    }
  }
  for (i = 0;
       node1 = this.contentNodes[i], node2 = node.contentNodes[i]; i++) {
    if (!node1.equals(node2)) {
      return false;
    }
  }
  return true;
};


/**
 * Convenience method to display the whole tree and its elements.
<<<<<<< HEAD
 */
sre.SemanticNode.prototype.displayTree = function() {
  console.info(this.displayTree_(0));
};


/**
 * Convenience method to display the whole tree and its elements.
 * @param {!number} depth The depth of the tree.
 * @return {string} String with nested tree display.
=======
 * @param {number} depth The depth of the tree.
>>>>>>> aa1d3ac1
 */
sre.SemanticNode.prototype.displayTree_ = function(depth) {
  depth++;
  var depthString = Array(depth).join('  ');
  var result = '';
  result += '\n' + depthString + this.toString();
  result += '\n' + depthString + 'MathmlTree:';
  result += '\n' + depthString + this.mathmlTreeString_();
  result += '\n' + depthString + 'MathML:';
  for (var i = 0, mml; mml = this.mathml[i]; i++) {
    result += '\n' + depthString + mml.toString();
  }
  result += '\n' + depthString + 'Begin Content';
  this.contentNodes.forEach(function(x) {result += x.displayTree_(depth);});
  result += '\n' + depthString + 'End Content';
  result += '\n' + depthString + 'Begin Children';
  this.childNodes.forEach(function(x) {result += x.displayTree_(depth);});
  result += '\n' + depthString + 'End Children';
  return result;
};


/**
 * Returns a display version of the node's associated MathML tree.
 * @return {string} The MathML tree as string or EMPTY.
 * @private
 */
sre.SemanticNode.prototype.mathmlTreeString_ = function() {
  return this.mathmlTree ? this.mathmlTree.toString() : 'EMPTY';
};


/**
 * Adds a new annotation annotation if annotation is not empty.
 * @param {string} domain The domain.
 * @param {string} annotation The annotation.
 */
sre.SemanticNode.prototype.addAnnotation = function(domain, annotation) {
  if (annotation) {
    this.addAnnotation_(domain, annotation);
  }
};


/**
 * Adds a new annotation annotation.
 * @param {string} domain The domain.
 * @param {string} annotation The annotation.
 * @private
 */
sre.SemanticNode.prototype.addAnnotation_ = function(domain, annotation) {
  var content = this.annotation[domain];
  if (content) {
    content.push(annotation);
  } else {
    this.annotation[domain] = [annotation];
  }
};


/**
 * Retrieves the annotation annotations for a particular domain.
 * @param {string} domain The domain.
 * @return {Array.<string>} The annotation annotations.
 */
sre.SemanticNode.prototype.getAnnotation = function(domain) {
  var content = this.annotation[domain];
  return content ? content : [];
};


/**
 * Checks if a node has a particular annotation.
 * @param {string} domain The domain.
 * @param {string} annotation The annotation.
 * @return {boolean} True if the annotation is contained.
 */
sre.SemanticNode.prototype.hasAnnotation = function(domain, annotation) {
  var content = this.annotation[domain];
  if (!content) {
    return false;
  }
  return content.indexOf(annotation) !== -1;
};


/**
 * Parses a annotation string as given, for example, in an attribute.
 * @param {!string} stateStr The state string for the annotation.
 */
sre.SemanticNode.prototype.parseAnnotation = function(stateStr) {
  var annotations = stateStr.split(';');
  for (var i = 0, l = annotations.length; i < l; i++) {
    var annotation = annotations[i].split(':');
    this.addAnnotation(annotation[0], annotation[1]);
  }
};

<|MERGE_RESOLUTION|>--- conflicted
+++ resolved
@@ -336,7 +336,6 @@
 
 /**
  * Convenience method to display the whole tree and its elements.
-<<<<<<< HEAD
  */
 sre.SemanticNode.prototype.displayTree = function() {
   console.info(this.displayTree_(0));
@@ -345,11 +344,8 @@
 
 /**
  * Convenience method to display the whole tree and its elements.
- * @param {!number} depth The depth of the tree.
+ * @param {number} depth The depth of the tree.
  * @return {string} String with nested tree display.
-=======
- * @param {number} depth The depth of the tree.
->>>>>>> aa1d3ac1
  */
 sre.SemanticNode.prototype.displayTree_ = function(depth) {
   depth++;
@@ -438,7 +434,7 @@
 
 /**
  * Parses a annotation string as given, for example, in an attribute.
- * @param {!string} stateStr The state string for the annotation.
+ * @param {string} stateStr The state string for the annotation.
  */
 sre.SemanticNode.prototype.parseAnnotation = function(stateStr) {
   var annotations = stateStr.split(';');
