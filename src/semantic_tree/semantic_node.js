--- conflicted
+++ resolved
@@ -110,7 +110,7 @@
   FENCEPOINTER: 'fencepointer',
   FONT: 'font',
   ID: 'id',
-  MEANING: 'meaning',
+  ANNOTATION: 'annotation',
   ROLE: 'role',
   TYPE: 'type',
   CHILDREN: 'children',
@@ -194,13 +194,8 @@
   if (this.font != sre.SemanticAttr.Font.UNKNOWN) {
     attributes.push([sre.SemanticNode.Attribute.FONT, this.font]);
   }
-<<<<<<< HEAD
-  if (Object.keys(this.meaning).length) {
-    attributes.push([sre.SemanticNode.Attribute.MEANING, this.xmlMeaning()]);
-=======
   if (Object.keys(this.annotation).length) {
-    node.setAttribute('annotation', this.xmlAnnotation());
->>>>>>> 0604be27
+    attributes.push([sre.SemanticNode.Attribute.ANNOTATION, this.xmlAnnotation()]);
   }
   if (this.embellished) {
     attributes.push([sre.SemanticNode.Attribute.EMBELLISHED, this.embellished]);
