--- conflicted
+++ resolved
@@ -65,14 +65,9 @@
  * @return {Array.<Node>} List of number and content nodes.
  */
 sre.MathspeakUtil.spaceoutIdentifier = function(node) {
-<<<<<<< HEAD
-  if (!node.textContent.match(/[a-zA-Z]+/)) {
-    node.setAttribute('role', sre.Semantic.Role.PROTECTED);
-=======
   var textContent = node.textContent;
   if (!textContent.match(/[a-zA-Z]+/)) {
     node.setAttribute('role', sre.SemanticAttr.Role.PROTECTED);
->>>>>>> 9bb58667
     return [node];
   }
   var content = textContent.split('');
