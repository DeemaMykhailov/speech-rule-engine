--- conflicted
+++ resolved
@@ -111,8 +111,22 @@
       return semanticNode;
     }
   }
-<<<<<<< HEAD
-  return node.getAttribute(attr);
+  return node;
+};
+
+
+/**
+ * Retrieves a node containing a given semantic id starting from the given root.
+ * @param {!Node} root Root node for the query.
+ * @param {string} id The id of a semantic node.
+ * @return {Node} The node for that id.
+ */
+sre.WalkerUtil.getBySemanticId = function(root, id) {
+  return (root.querySelector ?
+          root.querySelector(
+            '[' + sre.EnrichMathml.Attribute.ID + '="' + id + '"]') :
+          sre.XpathUtil.evalXPath(
+            './/*[@' + sre.EnrichMathml.Attribute.ID + '="' + id + '"]', root)[0]);
 };
 
 
@@ -142,22 +156,4 @@
   var innerXml = inner ? inner : xml;
   var stree = sre.System.getInstance().getSemanticTree(innerXml);
   return sre.System.getInstance().processXml(stree);
-=======
-  return node;
-};
-
-
-/**
- * Retrieves a node containing a given semantic id starting from the given root.
- * @param {!Node} root Root node for the query.
- * @param {string} id The id of a semantic node.
- * @return {Node} The node for that id.
- */
-sre.WalkerUtil.getBySemanticId = function(root, id) {
-  return (root.querySelector ?
-          root.querySelector(
-            '[' + sre.EnrichMathml.Attribute.ID + '="' + id + '"]') :
-          sre.XpathUtil.evalXPath(
-            './/*[@' + sre.EnrichMathml.Attribute.ID + '="' + id + '"]', root)[0]);
->>>>>>> d4a731aa
 };