// Copyright 2017 Volker Sorge
//
// Licensed under the Apache License, Version 2.0 (the "License");
// you may not use this file except in compliance with the License.
// You may obtain a copy of the License at
//
//      http://www.apache.org/licenses/LICENSE-2.0
//
// Unless required by applicable law or agreed to in writing, software
// distributed under the License is distributed on an "AS IS" BASIS,
// WITHOUT WARRANTIES OR CONDITIONS OF ANY KIND, either express or implied.
// See the License for the specific language governing permissions and
// limitations under the License.


/**
 * @fileoverview English message file.
 *
 * @author volker.sorge@gmail.com (Volker Sorge)
 */
goog.provide('sre.Locale.en');

goog.require('sre.Locale');
goog.require('sre.Messages');


/**
 * @type {sre.Locale.Messages}
 */
sre.Locale.en = {

  MS: {
    START: 'Start',
    FRAC_V: 'Fraction',
    FRAC_B: 'Frac',
    FRAC_S: 'Frac',
    END: 'End',
    FRAC_OVER: 'Over',
    TWICE: 'Twice',
    NEST_FRAC: 'Nest',
    ENDFRAC: 'EndFrac',
    SUPER: 'Super',
    SUB: 'Sub',
    SUP: 'Sup',
    SUPERSCRIPT: 'Superscript',
    SUBSCRIPT: 'Subscript',
    BASELINE: 'Baseline',
    BASE: 'Base',
    NESTED: 'Nested',
    NEST_ROOT: 'Nest',
    STARTROOT: 'StartRoot',
    ENDROOT: 'EndRoot',
    ROOTINDEX: 'RootIndex',
    ROOT: 'Root',
    INDEX: 'Index',
    UNDER: 'Under',
    UNDERSCRIPT: 'Underscript',
    OVER: 'Over',
    OVERSCRIPT: 'Overscript'
  },

  MS_FUNC: {
    FRAC_NEST_DEPTH: sre.Locale.vulgarNestingDepth,
    RADICAL_NEST_DEPTH: sre.Locale.nestingToString,
    COMBINE_ROOT_INDEX: function(postfix, index) {return postfix;}
  },


  MS_ROOT_INDEX: { },

  FONT: { },

<<<<<<< HEAD
sre.Locale.en.MS_FUNC = {
  FRAC_NEST_DEPTH: function(node) {
    return sre.MathspeakUtil.vulgarFractionSmall(node, 10, 100);
=======
  ROLE: {
    // Infixoperators
    'addition': 'addition',
    'multiplication': 'multiplication',
    'subtraction': 'subtraction',
    'division': 'division',
    // Relations.
    'equality': 'equality',
    'inequality': 'inequality',
    'element': 'element',
    'arrow': 'arrow',
    // Roles of matrices or vectors.
    'determinant': 'determinant',
    'rowvector': 'row vector',
    'binomial': 'binomial',
    'squarematrix': 'square matrix',
    // Roles of rows, lines, cells.
    'multiline': 'multiple lines',
    'matrix': 'matrix',
    'vector': 'vector',
    'cases': 'case statement',
    'table': 'table',
    // Unknown
    'unknown': 'unknown'
>>>>>>> 8cacbbcb
  },


  ENCLOSE: {
    'longdiv': 'long division',
    'actuarial': 'actuarial symbol',
    'radical': 'square root',
    'box': 'box',
    'roundedbox': 'rounded box',
    'circle': 'circle',
    'left': 'left vertical-line',
    'right': 'right vertical-line',
    'top': 'overbar',
    'bottom': 'underbar',
    'updiagonalstrike': 'crossout',
    'downdiagonalstrike': 'crossout',
    'verticalstrike': 'vertical strikeout',
    'horizontalstrike': 'crossout',
    'madruwb': 'Arabic factorial symbol',
    'updiagonalarrow': 'diagonal arrow',
    'phasorangle': 'phasor angle',
    // Unknown
    'unknown': 'long division'
  },

  NAVIGATE: {
    COLLAPSIBLE: 'collapsible',
    EXPANDABLE: 'expandable',
    LEVEL: 'Level'
  }

};<|MERGE_RESOLUTION|>--- conflicted
+++ resolved
@@ -70,11 +70,6 @@
 
   FONT: { },
 
-<<<<<<< HEAD
-sre.Locale.en.MS_FUNC = {
-  FRAC_NEST_DEPTH: function(node) {
-    return sre.MathspeakUtil.vulgarFractionSmall(node, 10, 100);
-=======
   ROLE: {
     // Infixoperators
     'addition': 'addition',
@@ -99,7 +94,6 @@
     'table': 'table',
     // Unknown
     'unknown': 'unknown'
->>>>>>> 8cacbbcb
   },
 
 
