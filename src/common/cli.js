--- conflicted
+++ resolved
@@ -278,15 +278,9 @@
       option('-m, --mathml', 'Generate enriched MathML.',
              processor, 'enriched').
       option('-g, --generate <depth>', 'Include generated speech in enriched' +
-<<<<<<< HEAD
              ' MathML (with -m option only).', set('speech'), 'none').
-      option('-r, --structure', 'Include structure attribute in enriched' +
-             ' MathML (with -m option only).', set('structure')).
-=======
-             ' MathML (with -m option only).', set, 'speech').
       option('-w, --structure', 'Include structure attribute in enriched' +
              ' MathML (with -m option only).', set, 'structure').
->>>>>>> 5f298ad8
       option('').
       option('-P, --pprint', 'Pretty print output whenever possible.',
              set('pprint')).
