// Copyright 2014 Volker Sorge
//
// Licensed under the Apache License, Version 2.0 (the "License");
// you may not use this file except in compliance with the License.
// You may obtain a copy of the License at
//
//      http://www.apache.org/licenses/LICENSE-2.0
//
// Unless required by applicable law or agreed to in writing, software
// distributed under the License is distributed on an "AS IS" BASIS,
// WITHOUT WARRANTIES OR CONDITIONS OF ANY KIND, either express or implied.
// See the License for the specific language governing permissions and
// limitations under the License.


/**
 * @fileoverview Command line interface for the speech rule engine.
 *
 * @author volker.sorge@gmail.com (Volker Sorge)
 */
goog.provide('sre.Cli');

goog.require('sre.Api');
goog.require('sre.Debugger');
goog.require('sre.Engine');
goog.require('sre.Engine.Mode');
goog.require('sre.System');
goog.require('sre.SystemExternal');



/**
 * @constructor
 */
sre.Cli = function() { };


/**
 * Method for the command line interface of the Speech Rule Engine
 */
sre.Cli.prototype.commandLine = function() {
  var commander = sre.SystemExternal.commander;
  var system = sre.System.getInstance();
  /** @type {function(string, string=)} */
  var processor = sre.System.getInstance().fileToSpeech;
  // These are necessary to avoid closure errors.
  /** @type {string} */
  // commander.domain is already in use by the commander module!
  commander.dom = '';
  /** @type {boolean} */
  commander.enumerate = false;
  /** @type {string} */
  commander.input = '';
  /** @type {string} */
  commander.locale = '';
  /** @type {string} */
  commander.log = '';
  /** @type {string} */
  commander.output = '';
  /** @type {boolean} */
  commander.semantics = false;
  /** @type {string} */
  commander.style = '';
  /** @type {boolean} */
  commander.verbose = false;
  /** @type {boolean} */
  commander.audit = false;
  /** @type {boolean} */
  commander.mathml = false;
  /** @type {string} */
  commander.generate = sre.Engine.Speech.NONE;
  /** @type {boolean} */
  commander.json = false;
  /** @type {boolean} */
  commander.speech = false;
  /** @type {string} */
  commander.markup = '';
<<<<<<< HEAD
  /** @type {!string} */
  commander.rate = '';
  /** @type {!boolean} */
=======
  /** @type {boolean} */
>>>>>>> 20e13c00
  commander.xml = false;

  commander.version(system.version).
      option('').
      option('-i, --input [name]', 'Input file [name].').
      option('-o, --output [name]', 'Output file [name]. Defaults to stdout.').
      option('').
      option('-d, --dom [name]', 'Rule set or domain [name].').
      option('-t, --style [name]', 'Speech style [name].').
      option('-c, --locale [code]', 'Locale [code].').
      option('-s, --semantics', 'Switch OFF semantics interpretation.').
      option('-e, --enumerate', 'Enumerates available rule sets,' +
             ' with styles and locales.').
      option('').
      option('-a, --audit', 'Generate auditory descriptions (JSON format).').
      option('-j, --json', 'Generate JSON of semantic tree.').
      option('-m, --mathml', 'Generate enriched MathML.').
      option('-g, --generate [depth]', 'Include generated speech in enriched' +
             ' MathML (currently only makes sense with -m option).').
      option('-p, --speech', 'Generate speech output (default).').
      option('-k, --markup [name]', 'Generate speech output with markup tags.').
      option('-x, --xml', 'Generate XML of semantic tree.').
      option('-r, --rate [value]', 'Base rate [value] for tagged speech output.').
      option('').
      option('-v, --verbose', 'Verbose mode.').
      option('-l, --log [name]', 'Log file [name].').
      parse(sre.SystemExternal.process.argv);
  try {
    if (commander.enumerate) {
      system.setupEngine({'mode': sre.Engine.Mode.SYNC});
      var values = sre.Engine.getInstance().getAxisValues();
      var output = '';
      for (var axis in values) {
        output += axis.charAt(0).toUpperCase() + axis.slice(1) + ' options: ' +
            values[axis].slice().sort().join(', ') + '\n';
      }
      console.info(output);
      sre.SystemExternal.process.exit(0);
    }
    system.setupEngine(
        {
          'semantics': !commander.semantics,
          'domain': commander.dom,
          'locale': commander.locale,
          'style': commander.style,
          'mode': sre.Engine.Mode.SYNC,
          'speech': commander.generate,
          'markup': commander.markup,
          'rate': commander.rate
        });
    if (commander.verbose) {
      sre.Debugger.getInstance().init(commander.log);
    }
    if (commander.input) {
      if (commander.audit) { processor = system.fileToDescription;}
      if (commander.json) { processor = system.fileToJson;}
      if (commander.mathml) { processor = system.fileToEnriched;}
      if (commander.speech) { processor = system.fileToSpeech;}
      if (commander.xml) { processor = system.fileToSemantic;}
      processor(commander.input, commander.output);
    }
  } catch (err) {
    console.error(err.name + ': ' + err.message);
    sre.Debugger.getInstance().exit(
        function() {sre.SystemExternal.process.exit(1);});
  }
  sre.Debugger.getInstance().exit(
      function() {sre.SystemExternal.process.exit(0);});
};


if (process.env.SRE_TOP_PATH) {
  (new sre.Cli()).commandLine();
}<|MERGE_RESOLUTION|>--- conflicted
+++ resolved
@@ -75,13 +75,9 @@
   commander.speech = false;
   /** @type {string} */
   commander.markup = '';
-<<<<<<< HEAD
-  /** @type {!string} */
+  /** @type {string} */
   commander.rate = '';
-  /** @type {!boolean} */
-=======
   /** @type {boolean} */
->>>>>>> 20e13c00
   commander.xml = false;
 
   commander.version(system.version).
