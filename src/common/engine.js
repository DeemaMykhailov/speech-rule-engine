--- conflicted
+++ resolved
@@ -193,7 +193,6 @@
 
 
 /**
-<<<<<<< HEAD
  * Different markup formats for the speech output.
  * Not all are supported yet.
  * @enum {string}
@@ -204,7 +203,10 @@
   ACSS: 'acss',
   SABLE: 'sable',
   VOICEXML: 'voicexml'
-=======
+};
+
+
+/**
  * Attributes for dynamic constraints.
  * We define one default attribute as style. Speech rule stores can add other
  * attributes later.
@@ -216,7 +218,6 @@
   LANGUAGE: 'language',
   TOPIC: 'topic',
   MODALITY: 'modality'
->>>>>>> 601aac82
 };
 
 
