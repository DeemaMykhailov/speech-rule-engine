// Copyright 2013 Google Inc.
// Copyright 2014 Volker Sorge
//
// Licensed under the Apache License, Version 2.0 (the "License");
// you may not use this file except in compliance with the License.
// You may obtain a copy of the License at
//
//      http://www.apache.org/licenses/LICENSE-2.0
//
// Unless required by applicable law or agreed to in writing, software
// distributed under the License is distributed on an "AS IS" BASIS,
// WITHOUT WARRANTIES OR CONDITIONS OF ANY KIND, either express or implied.
// See the License for the specific language governing permissions and
// limitations under the License.

/**
 * @fileoverview Implementation of the speech rule engine.
 *
 * The speech rule engine chooses and applies speech rules. Rules are chosen
 * from a set of rule stores wrt. their applicability to a node in a particular
 * markup type such as MathML or HTML. Rules are dispatched either by
 * recursively computing new nodes and applicable rules or, if no further rule
 * is applicable to a current node, by computing a speech object in the form of
 * an array of auditory descriptions.
 *
 * Consequently the rule engine is parameterizable wrt. rule stores and
 * evaluator function.
 * @author sorge@google.com (Volker Sorge)
 */

goog.provide('sre.SpeechRuleEngine');

goog.require('sre.AuditoryDescription');
goog.require('sre.BaseRuleStore');
goog.require('sre.BaseUtil');
goog.require('sre.Debugger');
goog.require('sre.DynamicCstr');
goog.require('sre.Engine');
goog.require('sre.MathMap');
goog.require('sre.MathStore');
goog.require('sre.SpeechRule');
goog.require('sre.SpeechRuleStores');



/**
 * @constructor
 */
sre.SpeechRuleEngine = function() {
  /**
   * The currently active speech rule store.
   * @type {sre.BaseRuleStore}
   * @private
   */
  this.activeStore_ = null;

  /**
   * Caches speech strings by node id.
   * @type {Object.<!Array.<sre.AuditoryDescription>>}
   * @private
   */
  this.cache_ = {};

  /**
   * Flag indicating if the engine is ready. Not ready while it is updating!
   * @type {boolean}
   * @private
   */
  this.ready_ = true;

  /**
   * Caches combined stores that have already been constructed.
   * @type {Object.<sre.BaseRuleStore>}
   * @private
   */
  this.combinedStores_ = {};

  // sre.Debugger.getInstance().init();

  sre.Engine.registerTest(
      goog.bind(function(x) {return this.ready_;}, this));

};
goog.addSingletonGetter(sre.SpeechRuleEngine);


/**
 * Parameterizes the speech rule engine.
 * @param {!Array.<string>} ruleSetNames The name of rule sets to use.
 */
sre.SpeechRuleEngine.prototype.parameterize = function(ruleSetNames) {
  var ruleSets = {};
  for (var i = 0, m = ruleSetNames.length; i < m; i++) {
    var name = ruleSetNames[i];
    var set = sre.SpeechRuleStores.getConstructor(name);
    if (set && set.getInstance) {
      ruleSets[name] = set.getInstance();
    }
  }
  this.parameterize_(ruleSets);
};


/**
 * Parameterizes the speech rule engine.
 * @param {!Object.<sre.BaseRuleStore>} ruleSets A list of rule sets to use as
 *     name to constructor mapping.
 * @private
 */
sre.SpeechRuleEngine.prototype.parameterize_ = function(ruleSets) {
  try {
    this.activeStore_ = this.combineStores_(ruleSets);
  } catch (err) {
    if (err.name == 'StoreError') {
      console.error('Store Error:', err.message);
    }
    else {
      throw err;
    }
  }
  this.updateEngine();
};


/**
 * Clears the cache.
 */
sre.SpeechRuleEngine.prototype.clearCache = function() {
  this.cache_ = {};
};


/**
 * An iterator over the cache elements.
 * @param {function(string, !Array.<sre.AuditoryDescription>)} iter
 *     The iterator function.
 */
sre.SpeechRuleEngine.prototype.forCache = function(iter) {
  for (var key in this.cache_) {
    iter(key, this.cache_[key]);
  }
};


/**
 * Retrieves a cached value for a particular element.
 * @param {Node} node The element to lookup.
 * @return {Array.<sre.AuditoryDescription>} The cached value if it exists.
 * @private
 */
sre.SpeechRuleEngine.prototype.getCacheForNode_ = function(node) {
  if (!node || !node.getAttribute) return null;
  var key = node.getAttribute('id');
  if (key === 'undefined' || key === '') return null;
  return this.getCache(key);
};


/**
 * Retrieves a cached value by key.
 * @param {string} key The node id.
 * @return {!Array.<sre.AuditoryDescription>} A list of auditory descriptions.
 */
sre.SpeechRuleEngine.prototype.getCache = function(key) {
  var descr = this.cache_[key];
  return descr ? this.cloneCache(descr) : descr;
};


/**
 * Clones a list of auditory descriptions to insulate cache from changes.
 * @param {!Array.<sre.AuditoryDescription>} descrs List of descriptions.
 * @return {!Array.<sre.AuditoryDescription>} The cloned list.
 */
sre.SpeechRuleEngine.prototype.cloneCache = function(descrs) {
  return descrs.map(function(x) {return x.clone();});
};


/**
 * Caches speech for a particular node.
 * @param {!Node} node The node to cache speech for.
 * @param {!Array.<sre.AuditoryDescription>} speech A list of auditory
 *     descriptions.
 * @private
 */
sre.SpeechRuleEngine.prototype.pushCache_ = function(node, speech) {
  if (!sre.Engine.getInstance().cache || !node.getAttribute) return;
  var id = node.getAttribute('id');
  if (id) {
    this.cache_[id] = this.cloneCache(speech);
  }
};


// Dispatch functionality.
// The timing function is temporary until the MOSS deliverable is done.
/**
 * Computes a speech object for a given node. Returns the empty list if
 * no node is given.
 * @param {Node} node The node to be evaluated.
 * @return {!Array.<sre.AuditoryDescription>} A list of auditory descriptions
 *   for that node.
 */
sre.SpeechRuleEngine.prototype.evaluateNode = function(node) {
  var timeIn = (new Date()).getTime();
  var result = this.evaluateNode_(node);
  var timeOut = (new Date()).getTime();
  sre.Debugger.getInstance().output('Time:', timeOut - timeIn);
  return result;
};


/**
 * Computes a speech object for a given node. Returns the empty list if
 * no node is given.
 * @param {Node} node The node to be evaluated.
 * @return {!Array.<sre.AuditoryDescription>} A list of auditory descriptions
 *   for that node.
 * @private
 */
sre.SpeechRuleEngine.prototype.evaluateNode_ = function(node) {
  if (!node) {
    return [];
  }
  // Update the preferences of the dynamic constraint.
  this.updateConstraint_();
  return this.evaluateTree_(node);
};


/**
 * Applies rules recursively to compute the final speech object.
 * @param {!Node} node Node to apply the speech rule to.
 * @return {!Array.<sre.AuditoryDescription>} A list of Auditory descriptions.
 * @private
 */
sre.SpeechRuleEngine.prototype.evaluateTree_ = function(node) {
<<<<<<< HEAD
  sre.Debugger.getInstance().output(node);
=======
>>>>>>> 23723ce0
  var engine = sre.Engine.getInstance();
  sre.Debugger.getInstance().output(
    engine.mode !== sre.Engine.Mode.HTTP ? node.toString() : node);
  if (engine.cache) {
    var result = this.getCacheForNode_(node);
    if (result) {
      if (node.attributes) {
        this.addPersonality_(result, {}, false, node);
      }
      return result;
    }
  }
  sre.Grammar.getInstance().setAttribute(node);
  var rule = this.activeStore_.lookupRule(node, engine.dynamicCstr);
  if (!rule) {
    if (engine.strict) return [];
    result = this.activeStore_.evaluateDefault(node);
    if (node.attributes) {
      this.addPersonality_(result, {}, false, node);
    }
    this.pushCache_(node, result);
    return result;
  }
  sre.Debugger.getInstance().generateOutput(
      goog.bind(function() {
        return ['Apply Rule:',
                rule.name, rule.dynamicCstr.toString(),
                engine.mode !== sre.Engine.Mode.HTTP ? node.toString() : node];},
      this));
  var context = rule.context || this.activeStore_.context;
  var components = rule.action.components;
  result = [];
  for (var i = 0, component; component = components[i]; i++) {
    var descrs = [];
    var content = component.content || '';
    var attributes = component.attributes || {};
    var multi = false;
    if (component.grammar) {
      this.processGrammar(context, node, component.grammar);
    }
    var saveEngine = null;
    var oldCache = null;
    // Retooling the engine
    if (attributes.engine) {
      saveEngine = sre.Engine.getInstance().dynamicCstr.getComponents();
      var features = sre.Grammar.parseInput(attributes.engine);
      oldCache = this.cache_;
      this.clearCache();
      sre.Engine.getInstance().setDynamicCstr(features);
    }
    switch (component.type) {
      case sre.SpeechRule.Type.NODE:
        var selected = context.applyQuery(node, content);
        if (selected) {
          descrs = this.evaluateTree_(selected);
        }
        break;
      case sre.SpeechRule.Type.MULTI:
        multi = true;
        selected = context.applySelector(node, content);
        if (selected.length > 0) {
          descrs = this.evaluateNodeList_(
              context,
              selected,
              attributes['sepFunc'],
              context.constructString(node, attributes['separator']),
              attributes['ctxtFunc'],
              context.constructString(node, attributes['context']));
        }
        break;
      case sre.SpeechRule.Type.TEXT:
        selected = context.constructString(node, content);
        if (selected) {
          descrs = [sre.AuditoryDescription.create(
              {text: selected}, {adjust: true})];
        }
        break;
      case sre.SpeechRule.Type.PERSONALITY:
      default:
        descrs = [sre.AuditoryDescription.create({text: content})];
    }
    // Adding overall context and annotation if they exist.
    if (descrs[0] && !multi) {
      if (attributes['context']) {
        descrs[0]['context'] =
            context.constructString(node, attributes['context']) +
            (descrs[0]['context'] || '');
      }
      if (attributes['annotation']) {
        descrs[0]['annotation'] = attributes['annotation'];
      }
    }
    if (component.grammar) {
      sre.Grammar.getInstance().popState();
    }
    // Adding personality to the auditory descriptions.
    result = result.concat(this.addPersonality_(descrs, attributes, multi,
                                                node));
    if (saveEngine) {
      this.cache_ = oldCache;
      sre.Engine.getInstance().setDynamicCstr(saveEngine);
    }
  }
  this.pushCache_(node, result);
  return result;
};


/**
 * Evaluates a list of nodes into a list of auditory descriptions.
 * @param {sre.SpeechRuleContext} context The function context in which to
 *     evaluate the nodes.
 * @param {!Array.<Node>} nodes Array of nodes.
 * @param {string} sepFunc Name of a function used to compute a separator
 *     between every element.
 * @param {string} sepStr A string that is used as argument to the sepFunc or
 *     interspersed directly between each node if sepFunc is not supplied.
 * @param {string} ctxtFunc Name of a function applied to compute the context
 *     for every element in the list.
 * @param {string} ctxtStr Additional context string that is given to the
 *     ctxtFunc function or used directly if ctxtFunc is not supplied.
 * @return {Array.<sre.AuditoryDescription>} A list of Auditory descriptions.
 * @private
 */
sre.SpeechRuleEngine.prototype.evaluateNodeList_ = function(
    context, nodes, sepFunc, sepStr, ctxtFunc, ctxtStr) {
  if (nodes == []) {
    return [];
  }
  var sep = sepStr || '';
  var cont = ctxtStr || '';
  var cFunc = context.contextFunctions.lookup(ctxtFunc);
  var ctxtClosure = cFunc ? cFunc(nodes, cont) : function() {return cont;};
  var sFunc = context.contextFunctions.lookup(sepFunc);
  var sepClosure = sFunc ? sFunc(nodes, sep) :
      function() {return sre.AuditoryDescription.create(
      {text: sep}, {translate: true});};
  var result = [];
  for (var i = 0, node; node = nodes[i]; i++) {
    var descrs = this.evaluateTree_(node);
    if (descrs.length > 0) {
      descrs[0]['context'] = ctxtClosure() + (descrs[0]['context'] || '');
      result = result.concat(descrs);
      if (i < nodes.length - 1) {
        var text = sepClosure();
        result = result.concat(text);
      }
    }
  }
  return result;
};


/**
 * Adds personality to every Auditory Descriptions in input list.
 * @param {Array.<sre.AuditoryDescription>} descrs A list of Auditory
 *     descriptions.
 * @param {Object} props Property dictionary.
 * @param {boolean} multi Multinode flag.
 * @param {Node} node The original XML node.
 * @return {Array.<sre.AuditoryDescription>} The modified array.
 * @private
 */
sre.SpeechRuleEngine.prototype.addPersonality_ = function(
    descrs, props, multi, node) {
  var personality = {};
  for (var key in sre.Engine.personalityProps) {
    var value = props[sre.Engine.personalityProps[key]];
    if (typeof value === 'undefined') {
      continue;
    }
    var numeral = parseFloat(value);
    // if (!isNaN(numeral)) {
    //   personality[sre.Engine.personalityProps[key]] = numeral;
    // }
    personality[sre.Engine.personalityProps[key]] =
        isNaN(numeral) ?
        ((value.charAt(0) == '"') ? value.slice(1, -1) : value) :
        numeral;
  }
  // TODO: Deal with non-numeric values for personalities here.
  //       Possibly use simply an overwrite mechanism without adding.
  for (var i = 0, descr; descr = descrs[i]; i++) {
    this.addRelativePersonality_(descr, personality);
    this.addExternalAttributes_(descr, node);
  }
  // Removes the last joiner in a multi node element.
  if (multi && descrs.length) {
    delete descrs[descrs.length - 1].
        personality[sre.Engine.personalityProps.JOIN];
  }
  return descrs;
};


sre.SpeechRuleEngine.prototype.addExternalAttributes_ = function(descr, node) {
  if (node.hasAttributes()) {
    var attrs = node.attributes;
    for (var i = attrs.length - 1; i >= 0; i--) {
      var key = attrs[i].name;
      if (!descr.attributes[key] && key.match(/^ext/)) {
        descr.attributes[key] = attrs[i].value;
      }
    }
  }
};


/**
 * Adds relative personality entries to the personality of a Auditory
 * Description.
 * @param {sre.AuditoryDescription} descr Auditory Description.
 * @param {!Object} personality Dictionary with relative personality entries.
 * @return {sre.AuditoryDescription} Updated description.
 * @private
 */
sre.SpeechRuleEngine.prototype.addRelativePersonality_ = function(
    descr, personality) {
  if (!descr['personality']) {
    descr['personality'] = personality;
    return descr;
  }
  var descrPersonality = descr['personality'];
  for (var p in personality) {
    // This could be capped by some upper and lower bound.
    if (descrPersonality[p] && typeof(descrPersonality[p]) == 'number' &&
        typeof(personality[p]) == 'number') {
      descrPersonality[p] = descrPersonality[p] + personality[p];
    } else {
      descrPersonality[p] = personality[p];
    }
  }
  return descr;
};


/**
 * Prints the list of all current rules in ChromeVox to the console.
 * @return {string} A textual representation of all rules in the speech rule
 *     engine.
 */
sre.SpeechRuleEngine.prototype.toString = function() {
  var allRules = this.activeStore_.findAllRules(function(x) {return true;});
  return allRules.map(function(rule) {return rule.toString();}).
      join('\n');
};


/**
 * Test the precondition of a speech rule in debugging mode.
 * @param {sre.SpeechRule} rule A speech rule.
 * @param {!Node} node DOM node to test applicability of the rule.
 */
sre.SpeechRuleEngine.debugSpeechRule = function(rule, node) {
  var store = sre.SpeechRuleEngine.getInstance().activeStore_;
  if (store) {
    store.debugSpeechRule(rule, node);
  }
};


/**
 * Test the precondition of a speech rule in debugging mode.
 * @param {string} name Rule to debug.
 * @param {!Node} node DOM node to test applicability of the rule.
 */
sre.SpeechRuleEngine.debugNamedSpeechRule = function(name, node) {
  var store = sre.SpeechRuleEngine.getInstance().activeStore_;
  if (store) {
    var allRules = store.findAllRules(
        function(rule) {return rule.name == name;});
    for (var i = 0, rule; rule = allRules[i]; i++) {
      sre.Debugger.getInstance().output(
          'Rule', name, 'DynamicCstr:',
          rule.dynamicCstr.toString(),
          'number', i);
      store.debugSpeechRule(rule, node);
    }
  }
};


/**
 * Runs a function in the temporary context of the speech rule engine.
 * @param {Object} settings The temporary settings for the speech rule
 *     engine. They can contain the usual features.
 * @param {function():!Array.<sre.AuditoryDescription>} callback The runnable
 *     function that computes speech results.
 * @return {!Array.<sre.AuditoryDescription>} The result of the callback.
 */
sre.SpeechRuleEngine.prototype.runInSetting = function(settings, callback) {
  var engine = sre.Engine.getInstance();
  var save = {};
  var store = null;
  for (var key in settings) {
    if (key === 'rules') {
      store = this.activeStore_;
      engine.ruleSets = settings[key];
      this.parameterize(engine.ruleSets);
      continue;
    }
    save[key] = engine[key];
    engine[key] = settings[key];
  }
  engine.setDynamicCstr();
  var result = callback();
  for (key in save) {
    engine[key] = save[key];
  }
  if (store) {
    this.activeStore_ = store;
  }
  engine.setDynamicCstr();
  return result;
};


/**
 * Initializes the combined rule store
 * @param {!Object.<sre.BaseRuleStore>} ruleSets A list of rule sets to use as
 *     name to constructor mapping.
 * @return {!sre.BaseRuleStore} The combined math store.
 * @private
 */
sre.SpeechRuleEngine.prototype.combineStores_ = function(ruleSets) {
  var combined = this.cachedStore_(ruleSets);
  if (combined) {
    return combined;
  }
  combined = new sre.MathStore();
  for (var name in ruleSets) {
    var store = ruleSets[name];
    store.initialize();
    store.getSpeechRules().forEach(function(x) {combined.trie.addRule(x);});
    // combined.contextFunctions.addStore(store.contextFunctions);
    // combined.customQueries.addStore(store.customQueries);
    // combined.customStrings.addStore(store.customStrings);
  }
  combined.setSpeechRules(combined.trie.collectRules());
  this.combinedStores_[this.combinedStoreName_(Object.keys(ruleSets))] =
      combined;
  return combined;
};


/**
 * Compute a standardized name for combined stores.
 * @param {!Array.<string>} names A list of individual store names.
 * @return {string} The combined name.
 * @private
 */
sre.SpeechRuleEngine.prototype.combinedStoreName_ = function(names) {
  return names.sort().join('-');
};


/**
 * Retrieves a cached combined store if it exists. If one of the individual
 * stores is not yet initialized or needs reinitialization, it also returns
 * null.
 * @param {!Object.<sre.BaseRuleStore>} ruleSets A list of rule sets to use as
 *     name to constructor mapping.
 * @return {?sre.BaseRuleStore} The combined store if it exists.
 * @private
 */
sre.SpeechRuleEngine.prototype.cachedStore_ = function(ruleSets) {
  var names = Object.keys(ruleSets);
  if (names.some(function(name) {return !ruleSets[name].initialized;})) {
    return null;
  }
  return this.combinedStores_[this.combinedStoreName_(names)];
};


/**
 * Updates adminstrative info in the base Engine.
 * During update the engine is not ready!
 */
sre.SpeechRuleEngine.prototype.updateEngine = function() {
  this.ready_ = true;
  var maps = sre.MathMap.getInstance();
  if (!sre.Engine.isReady()) {
    this.ready_ = false;
    setTimeout(goog.bind(this.updateEngine, this), 250);
    return;
  }
  sre.Engine.getInstance().evaluator =
      goog.bind(maps.store.lookupString, maps.store);
};


/**
 * Processes the grammar annotations of a rule.
 * @param {sre.SpeechRuleContext} context The function context in which to
 *     evaluate the grammar expression.
 * @param {!Node} node The node to which the rule is applied.
 * @param {sre.Grammar.State} grammar The grammar annotations.
 */
sre.SpeechRuleEngine.prototype.processGrammar = function(context, node, grammar) {
  var assignment = {};
  for (var key in grammar) {
    var value = grammar[key];
    assignment[key] = (typeof(value) === 'string') ?
        context.constructString(node, value) : value;
  }
  sre.Grammar.getInstance().pushState(assignment);
};


/**
 * Enriches the dynamic constraint with default properties.
 */
 // * @private
// TODO: Exceptions and ordering between locale and modality?
//       E.g, missing clearspeak defaults to mathspeak.
//       What if there is no default for a particular locale or modality?
//       We need a default constraint specification somewhere that defines the
//       orders.
//       Try to make this dependent on the order of the dynamicCstr.
sre.SpeechRuleEngine.prototype.updateConstraint_ = function() {
  var dynamic = sre.Engine.getInstance().dynamicCstr;
  var strict = sre.Engine.getInstance().strict;
  var trie = this.activeStore_.trie;
  var props = {};
  var locale = dynamic.getValue(sre.DynamicCstr.Axis.LOCALE);
  var modality = dynamic.getValue(sre.DynamicCstr.Axis.MODALITY);
  var domain = dynamic.getValue(sre.DynamicCstr.Axis.DOMAIN);
  if (!trie.hasSubtrie([locale, modality, domain])) {
    locale = sre.DynamicCstr.DEFAULT_VALUES[sre.DynamicCstr.Axis.LOCALE];
    if (!trie.hasSubtrie([locale, modality, domain])) {
      modality = sre.DynamicCstr.DEFAULT_VALUES[sre.DynamicCstr.Axis.MODALITY];
      if (!trie.hasSubtrie([locale, modality, domain])) {
        domain = sre.DynamicCstr.DEFAULT_VALUES[sre.DynamicCstr.Axis.DOMAIN];
      }
    }
  }
  props[sre.DynamicCstr.Axis.LOCALE] = [locale];
  props[sre.DynamicCstr.Axis.MODALITY] =
    // TODO: Improve, only summary allows fallback to speech.
    [modality !== 'summary' ?
     modality : sre.DynamicCstr.DEFAULT_VALUES[sre.DynamicCstr.Axis.MODALITY]];
  props[sre.DynamicCstr.Axis.DOMAIN] =
    [modality !== 'speech' ?
     sre.DynamicCstr.DEFAULT_VALUES[sre.DynamicCstr.Axis.DOMAIN] : domain];
  var order = dynamic.getOrder();
  for (var i = 0, axis; axis = order[i]; i++) {
    if (!props[axis]) {
      var value = dynamic.getValue(axis);
      var valueSet = this.makeSet_(
          value, /** @type {sre.ClearspeakPreferences} */(dynamic).preference);
      var def = sre.DynamicCstr.DEFAULT_VALUES[axis];
      if (!strict && value !== def) {
        valueSet.push(def);
      }
      props[axis] = valueSet;
    }}
  dynamic.updateProperties(props);
};


/**
 * Splits preference form style names into set of preference settings.
 * @param {string} value The value of the style setting.
 * @param {?Object.<string>} preferences Set of Clearspeak preferences or null.
 * @return {Array.<string>} The style settings. Either a single element or a
 *      pair associating a Clearspeak preference with a value.
 * @private
 */
sre.SpeechRuleEngine.prototype.makeSet_ = function(value, preferences) {
  if (!preferences || !Object.keys(preferences).length) {
    return [value];
  }
  return value.split(':');
};


// sre.SpeechRuleEngine.prototype.enumerate = function() {
//   var root = sre.SpeechRuleEngine.getInstance().activeStore_.trie.root;

// };


sre.SpeechRuleEngine.prototype.enumerate = function() {
  var root = this.activeStore_.trie.root;
  return this.enumerate_(root);
};


sre.SpeechRuleEngine.prototype.enumerate_ = function(node) {
  var result = {};
  var children = node.getChildren();
  for (var i = 0, child; child = children[i]; i++) {
    if (child.kind !== sre.TrieNode.Kind.DYNAMIC) {
      continue;
    }
    result[child.getConstraint()] = this.enumerate_(child);
  }
  return result;
};<|MERGE_RESOLUTION|>--- conflicted
+++ resolved
@@ -236,10 +236,6 @@
  * @private
  */
 sre.SpeechRuleEngine.prototype.evaluateTree_ = function(node) {
-<<<<<<< HEAD
-  sre.Debugger.getInstance().output(node);
-=======
->>>>>>> 23723ce0
   var engine = sre.Engine.getInstance();
   sre.Debugger.getInstance().output(
     engine.mode !== sre.Engine.Mode.HTTP ? node.toString() : node);
