--- conflicted
+++ resolved
@@ -163,11 +163,7 @@
     ],
     [
       "Precondition",
-<<<<<<< HEAD
-      "not-equal",
-=======
       "not-equal-to",
->>>>>>> 7685b598
       "default",
       "self::relseq",
       "count(./children/*)=2",
@@ -179,10 +175,7 @@
       "default",
       "self::relseq",
       "count(./children/*)=2",
-<<<<<<< HEAD
       "text()=\"<\" or text()=\">\" or text()=\"≤\" or text()=\"≥\" or text()=\"⊂\" or text()=\"⇐\" or text()=\"⇒\" or text()=\"⇔\""
-=======
-      "text()=\"≥\" or text()=\">\" or text()=\"≤\" or text()=\"<\""
     ],
     [
       "Precondition",
@@ -190,7 +183,6 @@
       "default",
       "self::infixop",
       "text()=\"∈\" or text()=\"∊\""
->>>>>>> 7685b598
     ],
     [
       "Precondition",
@@ -198,13 +190,6 @@
       "default",
       "self::infixop",
       "count(./children/*)=2",
-<<<<<<< HEAD
-      "text()=\"∈\" or text()=\"∊\" or text()=\"∉\""
-    ],
-    [
-      "Precondition",
-      "simple-contain-member",
-=======
       "text()=\"∋\" or text()=\"∍\""
     ],
     [
@@ -218,7 +203,6 @@
     [
       "Precondition",
       "simple-not-set-member",
->>>>>>> 7685b598
       "default",
       "self::infixop",
       "count(./children/*)=2",
@@ -254,11 +238,7 @@
       "default",
       "self::relseq",
       "count(./children/*)=2",
-<<<<<<< HEAD
-      "text()=\"⇐\" or text()=\"⇒\" or text()=\"⇔\""
-=======
       "text()=\"⇒\" or text()=\"⇐\" or text()=\"⇔\""
->>>>>>> 7685b598
     ],
     [
       "Precondition",
