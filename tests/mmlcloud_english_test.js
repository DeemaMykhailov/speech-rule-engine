--- conflicted
+++ resolved
@@ -671,9 +671,7 @@
   this.executeRuleTest('<mi>&#x1D6E2;</mi>', 'italic upper Alpha', 'default');
   this.executeRuleTest('<mi>&#x1D71C;</mi>', 'bold-italic upper Alpha', 'default');
   this.executeRuleTest('<mi>&#x1D756;</mi>', 'sans-serif-bold upper Alpha', 'default');
-<<<<<<< HEAD
   this.executeRuleTest('<mi>&#x1D790;</mi>', 'sans-serif-bold-italic upper Alpha', 'default');
-=======
 };
 
 
@@ -691,5 +689,4 @@
       '<mrow id="texmlid28" /></mtd></mlabeledtr></mtable>',
     'StartLayout 1st Row  with Label left-parenthesis 3.1 .10' +
       ' right-parenthesis EndLabel EndLayout');
->>>>>>> 2a6144c5
 };