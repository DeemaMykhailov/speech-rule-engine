--- conflicted
+++ resolved
@@ -1,10 +1,6 @@
 {
   "name": "speech-rule-engine",
-<<<<<<< HEAD
-  "version": "2.3.0-beta.0",
-=======
   "version": "2.2.2",
->>>>>>> c63aa019
   "description": "A standalone speech rule engine for XML structures, based on the original engine from ChromeVox.",
   "directories": {
     "test": "tests"
